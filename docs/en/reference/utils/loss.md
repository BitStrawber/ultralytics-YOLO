<<<<<<< HEAD
---
description: Explore detailed descriptions and implementations of various loss functions used in Ultralytics models, including Varifocal Loss, Focal Loss, Bbox Loss, and more.
keywords: Ultralytics, loss functions, Varifocal Loss, Focal Loss, Bbox Loss, Rotated Bbox Loss, Keypoint Loss, YOLO, model training, documentation
---

# Reference for `ultralytics/utils/loss.py`

!!! Note

    This file is available at [https://github.com/ultralytics/ultralytics/blob/main/ultralytics/utils/loss.py](https://github.com/ultralytics/ultralytics/blob/main/ultralytics/utils/loss.py). If you spot a problem please help fix it by [contributing](https://docs.ultralytics.com/help/contributing/) a [Pull Request](https://github.com/ultralytics/ultralytics/edit/main/ultralytics/utils/loss.py) 🛠️. Thank you 🙏!

<br><br>

## ::: ultralytics.utils.loss.VarifocalLoss

<br><br>

## ::: ultralytics.utils.loss.FocalLoss

<br><br>

## ::: ultralytics.utils.loss.DFLoss

<br><br>

## ::: ultralytics.utils.loss.BboxLoss

<br><br>

## ::: ultralytics.utils.loss.RotatedBboxLoss

<br><br>

## ::: ultralytics.utils.loss.KeypointLoss

<br><br>

## ::: ultralytics.utils.loss.v8DetectionLoss

<br><br>

## ::: ultralytics.utils.loss.v8SegmentationLoss

<br><br>

## ::: ultralytics.utils.loss.v8PoseLoss

<br><br>

## ::: ultralytics.utils.loss.v8ClassificationLoss

<br><br>

## ::: ultralytics.utils.loss.v8OBBLoss

<br><br>

## ::: ultralytics.utils.loss.E2EDetectLoss

<br><br>
=======
---
description: Explore detailed descriptions and implementations of various loss functions used in Ultralytics models, including Varifocal Loss, Focal Loss, Bbox Loss, and more.
keywords: Ultralytics, loss functions, Varifocal Loss, Focal Loss, Bbox Loss, Rotated Bbox Loss, Keypoint Loss, YOLO, model training, documentation
---

# Reference for `ultralytics/utils/loss.py`

!!! Note

    This file is available at [https://github.com/ultralytics/ultralytics/blob/main/ultralytics/utils/loss.py](https://github.com/ultralytics/ultralytics/blob/main/ultralytics/utils/loss.py). If you spot a problem please help fix it by [contributing](https://docs.ultralytics.com/help/contributing/) a [Pull Request](https://github.com/ultralytics/ultralytics/edit/main/ultralytics/utils/loss.py) 🛠️. Thank you 🙏!

<br>

## ::: ultralytics.utils.loss.VarifocalLoss

<br><br><hr><br>

## ::: ultralytics.utils.loss.FocalLoss

<br><br><hr><br>

## ::: ultralytics.utils.loss.DFLoss

<br><br><hr><br>

## ::: ultralytics.utils.loss.BboxLoss

<br><br><hr><br>

## ::: ultralytics.utils.loss.RotatedBboxLoss

<br><br><hr><br>

## ::: ultralytics.utils.loss.KeypointLoss

<br><br><hr><br>

## ::: ultralytics.utils.loss.v8DetectionLoss

<br><br><hr><br>

## ::: ultralytics.utils.loss.v8SegmentationLoss

<br><br><hr><br>

## ::: ultralytics.utils.loss.v8PoseLoss

<br><br><hr><br>

## ::: ultralytics.utils.loss.v8ClassificationLoss

<br><br><hr><br>

## ::: ultralytics.utils.loss.v8OBBLoss

<br><br><hr><br>

## ::: ultralytics.utils.loss.E2EDetectLoss

<br><br>
>>>>>>> 9f22f451
<|MERGE_RESOLUTION|>--- conflicted
+++ resolved
@@ -1,65 +1,3 @@
-<<<<<<< HEAD
----
-description: Explore detailed descriptions and implementations of various loss functions used in Ultralytics models, including Varifocal Loss, Focal Loss, Bbox Loss, and more.
-keywords: Ultralytics, loss functions, Varifocal Loss, Focal Loss, Bbox Loss, Rotated Bbox Loss, Keypoint Loss, YOLO, model training, documentation
----
-
-# Reference for `ultralytics/utils/loss.py`
-
-!!! Note
-
-    This file is available at [https://github.com/ultralytics/ultralytics/blob/main/ultralytics/utils/loss.py](https://github.com/ultralytics/ultralytics/blob/main/ultralytics/utils/loss.py). If you spot a problem please help fix it by [contributing](https://docs.ultralytics.com/help/contributing/) a [Pull Request](https://github.com/ultralytics/ultralytics/edit/main/ultralytics/utils/loss.py) 🛠️. Thank you 🙏!
-
-<br><br>
-
-## ::: ultralytics.utils.loss.VarifocalLoss
-
-<br><br>
-
-## ::: ultralytics.utils.loss.FocalLoss
-
-<br><br>
-
-## ::: ultralytics.utils.loss.DFLoss
-
-<br><br>
-
-## ::: ultralytics.utils.loss.BboxLoss
-
-<br><br>
-
-## ::: ultralytics.utils.loss.RotatedBboxLoss
-
-<br><br>
-
-## ::: ultralytics.utils.loss.KeypointLoss
-
-<br><br>
-
-## ::: ultralytics.utils.loss.v8DetectionLoss
-
-<br><br>
-
-## ::: ultralytics.utils.loss.v8SegmentationLoss
-
-<br><br>
-
-## ::: ultralytics.utils.loss.v8PoseLoss
-
-<br><br>
-
-## ::: ultralytics.utils.loss.v8ClassificationLoss
-
-<br><br>
-
-## ::: ultralytics.utils.loss.v8OBBLoss
-
-<br><br>
-
-## ::: ultralytics.utils.loss.E2EDetectLoss
-
-<br><br>
-=======
 ---
 description: Explore detailed descriptions and implementations of various loss functions used in Ultralytics models, including Varifocal Loss, Focal Loss, Bbox Loss, and more.
 keywords: Ultralytics, loss functions, Varifocal Loss, Focal Loss, Bbox Loss, Rotated Bbox Loss, Keypoint Loss, YOLO, model training, documentation
@@ -119,5 +57,4 @@
 
 ## ::: ultralytics.utils.loss.E2EDetectLoss
 
-<br><br>
->>>>>>> 9f22f451
+<br><br>