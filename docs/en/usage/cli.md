<<<<<<< HEAD
---
comments: true
description: Explore the YOLOv8 command line interface (CLI) for easy execution of detection tasks without needing a Python environment.
keywords: YOLOv8 CLI, command line interface, YOLOv8 commands, detection tasks, Ultralytics, model training, model prediction
---

# Command Line Interface Usage

The YOLO command line interface (CLI) allows for simple single-line commands without the need for a Python environment. CLI requires no customization or Python code. You can simply run all tasks from the terminal with the `yolo` command.

<p align="center">
  <br>
  <iframe loading="lazy" width="720" height="405" src="https://www.youtube.com/embed/GsXGnb-A4Kc?start=19"
    title="YouTube video player" frameborder="0"
    allow="accelerometer; autoplay; clipboard-write; encrypted-media; gyroscope; picture-in-picture; web-share"
    allowfullscreen>
  </iframe>
  <br>
  <strong>Watch:</strong> Mastering Ultralytics YOLOv8: CLI
</p>

!!! Example

    === "Syntax"

        Ultralytics `yolo` commands use the following syntax:
        ```bash
        yolo TASK MODE ARGS

        Where   TASK (optional) is one of [detect, segment, classify]
                MODE (required) is one of [train, val, predict, export, track]
                ARGS (optional) are any number of custom 'arg=value' pairs like 'imgsz=320' that override defaults.
        ```
        See all ARGS in the full [Configuration Guide](cfg.md) or with `yolo cfg`

    === "Train"

        Train a detection model for 10 epochs with an initial learning_rate of 0.01
        ```bash
        yolo train data=coco8.yaml model=yolov8n.pt epochs=10 lr0=0.01
        ```

    === "Predict"

        Predict a YouTube video using a pretrained segmentation model at image size 320:
        ```bash
        yolo predict model=yolov8n-seg.pt source='https://youtu.be/LNwODJXcvt4' imgsz=320
        ```

    === "Val"

        Val a pretrained detection model at batch-size 1 and image size 640:
        ```bash
        yolo val model=yolov8n.pt data=coco8.yaml batch=1 imgsz=640
        ```

    === "Export"

        Export a YOLOv8n classification model to ONNX format at image size 224 by 128 (no TASK required)
        ```bash
        yolo export model=yolov8n-cls.pt format=onnx imgsz=224,128
        ```

    === "Special"

        Run special commands to see version, view settings, run checks and more:
        ```bash
        yolo help
        yolo checks
        yolo version
        yolo settings
        yolo copy-cfg
        yolo cfg
        ```

Where:

- `TASK` (optional) is one of `[detect, segment, classify]`. If it is not passed explicitly YOLOv8 will try to guess the `TASK` from the model type.
- `MODE` (required) is one of `[train, val, predict, export, track]`
- `ARGS` (optional) are any number of custom `arg=value` pairs like `imgsz=320` that override defaults. For a full list of available `ARGS` see the [Configuration](cfg.md) page and `defaults.yaml`

!!! Warning "Warning"

    Arguments must be passed as `arg=val` pairs, split by an equals `=` sign and delimited by spaces ` ` between pairs. Do not use `--` argument prefixes or commas `,` between arguments.

    - `yolo predict model=yolov8n.pt imgsz=640 conf=0.25` &nbsp; ✅
    - `yolo predict model yolov8n.pt imgsz 640 conf 0.25` &nbsp; ❌
    - `yolo predict --model yolov8n.pt --imgsz 640 --conf 0.25` &nbsp; ❌

## Train

Train YOLOv8n on the COCO8 dataset for 100 epochs at image size 640. For a full list of available arguments see the [Configuration](cfg.md) page.

!!! Example "Example"

    === "Train"

        Start training YOLOv8n on COCO8 for 100 epochs at image-size 640.
        ```bash
        yolo detect train data=coco8.yaml model=yolov8n.pt epochs=100 imgsz=640
        ```

    === "Resume"

        Resume an interrupted training.
        ```bash
        yolo detect train resume model=last.pt
        ```

## Val

Validate trained YOLOv8n model accuracy on the COCO8 dataset. No argument need to passed as the `model` retains its training `data` and arguments as model attributes.

!!! Example "Example"

    === "Official"

        Validate an official YOLOv8n model.
        ```bash
        yolo detect val model=yolov8n.pt
        ```

    === "Custom"

        Validate a custom-trained model.
        ```bash
        yolo detect val model=path/to/best.pt
        ```

## Predict

Use a trained YOLOv8n model to run predictions on images.

!!! Example "Example"

    === "Official"

        Predict with an official YOLOv8n model.
        ```bash
        yolo detect predict model=yolov8n.pt source='https://ultralytics.com/images/bus.jpg'
        ```

    === "Custom"

        Predict with a custom model.
        ```bash
        yolo detect predict model=path/to/best.pt source='https://ultralytics.com/images/bus.jpg'
        ```

## Export

Export a YOLOv8n model to a different format like ONNX, CoreML, etc.

!!! Example "Example"

    === "Official"

        Export an official YOLOv8n model to ONNX format.
        ```bash
        yolo export model=yolov8n.pt format=onnx
        ```

    === "Custom"

        Export a custom-trained model to ONNX format.
        ```bash
        yolo export model=path/to/best.pt format=onnx
        ```

Available YOLOv8 export formats are in the table below. You can export to any format using the `format` argument, i.e. `format='onnx'` or `format='engine'`.

| Format                                            | `format` Argument | Model                     | Metadata | Arguments                                                            |
| ------------------------------------------------- | ----------------- | ------------------------- | -------- | -------------------------------------------------------------------- |
| [PyTorch](https://pytorch.org/)                   | -                 | `yolov8n.pt`              | ✅       | -                                                                    |
| [TorchScript](../integrations/torchscript.md)     | `torchscript`     | `yolov8n.torchscript`     | ✅       | `imgsz`, `optimize`, `batch`                                         |
| [ONNX](../integrations/onnx.md)                   | `onnx`            | `yolov8n.onnx`            | ✅       | `imgsz`, `half`, `dynamic`, `simplify`, `opset`, `batch`             |
| [OpenVINO](../integrations/openvino.md)           | `openvino`        | `yolov8n_openvino_model/` | ✅       | `imgsz`, `half`, `int8`, `batch`                                     |
| [TensorRT](../integrations/tensorrt.md)           | `engine`          | `yolov8n.engine`          | ✅       | `imgsz`, `half`, `dynamic`, `simplify`, `workspace`, `int8`, `batch` |
| [CoreML](../integrations/coreml.md)               | `coreml`          | `yolov8n.mlpackage`       | ✅       | `imgsz`, `half`, `int8`, `nms`, `batch`                              |
| [TF SavedModel](../integrations/tf-savedmodel.md) | `saved_model`     | `yolov8n_saved_model/`    | ✅       | `imgsz`, `keras`, `int8`, `batch`                                    |
| [TF GraphDef](../integrations/tf-graphdef.md)     | `pb`              | `yolov8n.pb`              | ❌       | `imgsz`, `batch`                                                     |
| [TF Lite](../integrations/tflite.md)              | `tflite`          | `yolov8n.tflite`          | ✅       | `imgsz`, `half`, `int8`, `batch`                                     |
| [TF Edge TPU](../integrations/edge-tpu.md)        | `edgetpu`         | `yolov8n_edgetpu.tflite`  | ✅       | `imgsz`                                                              |
| [TF.js](../integrations/tfjs.md)                  | `tfjs`            | `yolov8n_web_model/`      | ✅       | `imgsz`, `half`, `int8`, `batch`                                     |
| [PaddlePaddle](../integrations/paddlepaddle.md)   | `paddle`          | `yolov8n_paddle_model/`   | ✅       | `imgsz`, `batch`                                                     |
| [NCNN](../integrations/ncnn.md)                   | `ncnn`            | `yolov8n_ncnn_model/`     | ✅       | `imgsz`, `half`, `batch`                                             |

See full `export` details in the [Export](../modes/export.md) page.

## Overriding default arguments

Default arguments can be overridden by simply passing them as arguments in the CLI in `arg=value` pairs.

!!! Tip ""

    === "Train"

        Train a detection model for `10 epochs` with `learning_rate` of `0.01`
        ```bash
        yolo detect train data=coco8.yaml model=yolov8n.pt epochs=10 lr0=0.01
        ```

    === "Predict"

        Predict a YouTube video using a pretrained segmentation model at image size 320:
        ```bash
        yolo segment predict model=yolov8n-seg.pt source='https://youtu.be/LNwODJXcvt4' imgsz=320
        ```

    === "Val"

        Validate a pretrained detection model at batch-size 1 and image size 640:
        ```bash
        yolo detect val model=yolov8n.pt data=coco8.yaml batch=1 imgsz=640
        ```

## Overriding default config file

You can override the `default.yaml` config file entirely by passing a new file with the `cfg` arguments, i.e. `cfg=custom.yaml`.

To do this first create a copy of `default.yaml` in your current working dir with the `yolo copy-cfg` command.

This will create `default_copy.yaml`, which you can then pass as `cfg=default_copy.yaml` along with any additional args, like `imgsz=320` in this example:

!!! Example

    === "CLI"

        ```bash
        yolo copy-cfg
        yolo cfg=default_copy.yaml imgsz=320
        ```

## FAQ

### How do I use the Ultralytics YOLOv8 command line interface (CLI) for model training?

To train a YOLOv8 model using the CLI, you can execute a simple one-line command in the terminal. For example, to train a detection model for 10 epochs with a learning rate of 0.01, you would run:

```bash
yolo train data=coco8.yaml model=yolov8n.pt epochs=10 lr0=0.01
```

This command uses the `train` mode with specific arguments. Refer to the full list of available arguments in the [Configuration Guide](cfg.md).

### What tasks can I perform with the Ultralytics YOLOv8 CLI?

The Ultralytics YOLOv8 CLI supports a variety of tasks including detection, segmentation, classification, validation, prediction, export, and tracking. For instance:

- **Train a Model**: Run `yolo train data=<data.yaml> model=<model.pt> epochs=<num>`.
- **Run Predictions**: Use `yolo predict model=<model.pt> source=<data_source> imgsz=<image_size>`.
- **Export a Model**: Execute `yolo export model=<model.pt> format=<export_format>`.

Each task can be customized with various arguments. For detailed syntax and examples, see the respective sections like [Train](#train), [Predict](#predict), and [Export](#export).

### How can I validate the accuracy of a trained YOLOv8 model using the CLI?

To validate a YOLOv8 model's accuracy, use the `val` mode. For example, to validate a pretrained detection model with a batch size of 1 and image size of 640, run:

```bash
yolo val model=yolov8n.pt data=coco8.yaml batch=1 imgsz=640
```

This command evaluates the model on the specified dataset and provides performance metrics. For more details, refer to the [Val](#val) section.

### What formats can I export my YOLOv8 models to using the CLI?

YOLOv8 models can be exported to various formats such as ONNX, CoreML, TensorRT, and more. For instance, to export a model to ONNX format, run:

```bash
yolo export model=yolov8n.pt format=onnx
```

For complete details, visit the [Export](../modes/export.md) page.

### How do I customize YOLOv8 CLI commands to override default arguments?

To override default arguments in YOLOv8 CLI commands, pass them as `arg=value` pairs. For example, to train a model with custom arguments, use:

```bash
yolo train data=coco8.yaml model=yolov8n.pt epochs=10 lr0=0.01
```

For a full list of available arguments and their descriptions, refer to the [Configuration Guide](cfg.md). Ensure arguments are formatted correctly, as shown in the [Overriding default arguments](#overriding-default-arguments) section.
=======
---
comments: true
description: Explore the YOLOv8 command line interface (CLI) for easy execution of detection tasks without needing a Python environment.
keywords: YOLOv8 CLI, command line interface, YOLOv8 commands, detection tasks, Ultralytics, model training, model prediction
---

# Command Line Interface Usage

The YOLO command line interface (CLI) allows for simple single-line commands without the need for a Python environment. CLI requires no customization or Python code. You can simply run all tasks from the terminal with the `yolo` command.

<p align="center">
  <br>
  <iframe loading="lazy" width="720" height="405" src="https://www.youtube.com/embed/GsXGnb-A4Kc?start=19"
    title="YouTube video player" frameborder="0"
    allow="accelerometer; autoplay; clipboard-write; encrypted-media; gyroscope; picture-in-picture; web-share"
    allowfullscreen>
  </iframe>
  <br>
  <strong>Watch:</strong> Mastering Ultralytics YOLOv8: CLI
</p>

!!! Example

    === "Syntax"

        Ultralytics `yolo` commands use the following syntax:
        ```bash
        yolo TASK MODE ARGS

        Where   TASK (optional) is one of [detect, segment, classify, pose, obb]
                MODE (required) is one of [train, val, predict, export, track, benchmark]
                ARGS (optional) are any number of custom 'arg=value' pairs like 'imgsz=320' that override defaults.
        ```
        See all ARGS in the full [Configuration Guide](cfg.md) or with `yolo cfg`

    === "Train"

        Train a detection model for 10 epochs with an initial learning_rate of 0.01
        ```bash
        yolo train data=coco8.yaml model=yolov8n.pt epochs=10 lr0=0.01
        ```

    === "Predict"

        Predict a YouTube video using a pretrained segmentation model at image size 320:
        ```bash
        yolo predict model=yolov8n-seg.pt source='https://youtu.be/LNwODJXcvt4' imgsz=320
        ```

    === "Val"

        Val a pretrained detection model at batch-size 1 and image size 640:
        ```bash
        yolo val model=yolov8n.pt data=coco8.yaml batch=1 imgsz=640
        ```

    === "Export"

        Export a YOLOv8n classification model to ONNX format at image size 224 by 128 (no TASK required)
        ```bash
        yolo export model=yolov8n-cls.pt format=onnx imgsz=224,128
        ```

    === "Special"

        Run special commands to see version, view settings, run checks and more:
        ```bash
        yolo help
        yolo checks
        yolo version
        yolo settings
        yolo copy-cfg
        yolo cfg
        ```

Where:

- `TASK` (optional) is one of `[detect, segment, classify, pose, obb]`. If it is not passed explicitly YOLOv8 will try to guess the `TASK` from the model type.
- `MODE` (required) is one of `[train, val, predict, export, track, benchmark]`
- `ARGS` (optional) are any number of custom `arg=value` pairs like `imgsz=320` that override defaults. For a full list of available `ARGS` see the [Configuration](cfg.md) page and `defaults.yaml`

!!! Warning "Warning"

    Arguments must be passed as `arg=val` pairs, split by an equals `=` sign and delimited by spaces ` ` between pairs. Do not use `--` argument prefixes or commas `,` between arguments.

    - `yolo predict model=yolov8n.pt imgsz=640 conf=0.25` &nbsp; ✅
    - `yolo predict model yolov8n.pt imgsz 640 conf 0.25` &nbsp; ❌
    - `yolo predict --model yolov8n.pt --imgsz 640 --conf 0.25` &nbsp; ❌

## Train

Train YOLOv8n on the COCO8 dataset for 100 epochs at image size 640. For a full list of available arguments see the [Configuration](cfg.md) page.

!!! Example "Example"

    === "Train"

        Start training YOLOv8n on COCO8 for 100 epochs at image-size 640.
        ```bash
        yolo detect train data=coco8.yaml model=yolov8n.pt epochs=100 imgsz=640
        ```

    === "Resume"

        Resume an interrupted training.
        ```bash
        yolo detect train resume model=last.pt
        ```

## Val

Validate trained YOLOv8n model accuracy on the COCO8 dataset. No argument need to passed as the `model` retains its training `data` and arguments as model attributes.

!!! Example "Example"

    === "Official"

        Validate an official YOLOv8n model.
        ```bash
        yolo detect val model=yolov8n.pt
        ```

    === "Custom"

        Validate a custom-trained model.
        ```bash
        yolo detect val model=path/to/best.pt
        ```

## Predict

Use a trained YOLOv8n model to run predictions on images.

!!! Example "Example"

    === "Official"

        Predict with an official YOLOv8n model.
        ```bash
        yolo detect predict model=yolov8n.pt source='https://ultralytics.com/images/bus.jpg'
        ```

    === "Custom"

        Predict with a custom model.
        ```bash
        yolo detect predict model=path/to/best.pt source='https://ultralytics.com/images/bus.jpg'
        ```

## Export

Export a YOLOv8n model to a different format like ONNX, CoreML, etc.

!!! Example "Example"

    === "Official"

        Export an official YOLOv8n model to ONNX format.
        ```bash
        yolo export model=yolov8n.pt format=onnx
        ```

    === "Custom"

        Export a custom-trained model to ONNX format.
        ```bash
        yolo export model=path/to/best.pt format=onnx
        ```

Available YOLOv8 export formats are in the table below. You can export to any format using the `format` argument, i.e. `format='onnx'` or `format='engine'`.

| Format                                            | `format` Argument | Model                     | Metadata | Arguments                                                            |
| ------------------------------------------------- | ----------------- | ------------------------- | -------- | -------------------------------------------------------------------- |
| [PyTorch](https://pytorch.org/)                   | -                 | `yolov8n.pt`              | ✅       | -                                                                    |
| [TorchScript](../integrations/torchscript.md)     | `torchscript`     | `yolov8n.torchscript`     | ✅       | `imgsz`, `optimize`, `batch`                                         |
| [ONNX](../integrations/onnx.md)                   | `onnx`            | `yolov8n.onnx`            | ✅       | `imgsz`, `half`, `dynamic`, `simplify`, `opset`, `batch`             |
| [OpenVINO](../integrations/openvino.md)           | `openvino`        | `yolov8n_openvino_model/` | ✅       | `imgsz`, `half`, `int8`, `batch`                                     |
| [TensorRT](../integrations/tensorrt.md)           | `engine`          | `yolov8n.engine`          | ✅       | `imgsz`, `half`, `dynamic`, `simplify`, `workspace`, `int8`, `batch` |
| [CoreML](../integrations/coreml.md)               | `coreml`          | `yolov8n.mlpackage`       | ✅       | `imgsz`, `half`, `int8`, `nms`, `batch`                              |
| [TF SavedModel](../integrations/tf-savedmodel.md) | `saved_model`     | `yolov8n_saved_model/`    | ✅       | `imgsz`, `keras`, `int8`, `batch`                                    |
| [TF GraphDef](../integrations/tf-graphdef.md)     | `pb`              | `yolov8n.pb`              | ❌       | `imgsz`, `batch`                                                     |
| [TF Lite](../integrations/tflite.md)              | `tflite`          | `yolov8n.tflite`          | ✅       | `imgsz`, `half`, `int8`, `batch`                                     |
| [TF Edge TPU](../integrations/edge-tpu.md)        | `edgetpu`         | `yolov8n_edgetpu.tflite`  | ✅       | `imgsz`                                                              |
| [TF.js](../integrations/tfjs.md)                  | `tfjs`            | `yolov8n_web_model/`      | ✅       | `imgsz`, `half`, `int8`, `batch`                                     |
| [PaddlePaddle](../integrations/paddlepaddle.md)   | `paddle`          | `yolov8n_paddle_model/`   | ✅       | `imgsz`, `batch`                                                     |
| [NCNN](../integrations/ncnn.md)                   | `ncnn`            | `yolov8n_ncnn_model/`     | ✅       | `imgsz`, `half`, `batch`                                             |

See full `export` details in the [Export](../modes/export.md) page.

## Overriding default arguments

Default arguments can be overridden by simply passing them as arguments in the CLI in `arg=value` pairs.

!!! Tip ""

    === "Train"

        Train a detection model for `10 epochs` with `learning_rate` of `0.01`
        ```bash
        yolo detect train data=coco8.yaml model=yolov8n.pt epochs=10 lr0=0.01
        ```

    === "Predict"

        Predict a YouTube video using a pretrained segmentation model at image size 320:
        ```bash
        yolo segment predict model=yolov8n-seg.pt source='https://youtu.be/LNwODJXcvt4' imgsz=320
        ```

    === "Val"

        Validate a pretrained detection model at batch-size 1 and image size 640:
        ```bash
        yolo detect val model=yolov8n.pt data=coco8.yaml batch=1 imgsz=640
        ```

## Overriding default config file

You can override the `default.yaml` config file entirely by passing a new file with the `cfg` arguments, i.e. `cfg=custom.yaml`.

To do this first create a copy of `default.yaml` in your current working dir with the `yolo copy-cfg` command.

This will create `default_copy.yaml`, which you can then pass as `cfg=default_copy.yaml` along with any additional args, like `imgsz=320` in this example:

!!! Example

    === "CLI"

        ```bash
        yolo copy-cfg
        yolo cfg=default_copy.yaml imgsz=320
        ```

## FAQ

### How do I use the Ultralytics YOLOv8 command line interface (CLI) for model training?

To train a YOLOv8 model using the CLI, you can execute a simple one-line command in the terminal. For example, to train a detection model for 10 epochs with a learning rate of 0.01, you would run:

```bash
yolo train data=coco8.yaml model=yolov8n.pt epochs=10 lr0=0.01
```

This command uses the `train` mode with specific arguments. Refer to the full list of available arguments in the [Configuration Guide](cfg.md).

### What tasks can I perform with the Ultralytics YOLOv8 CLI?

The Ultralytics YOLOv8 CLI supports a variety of tasks including detection, segmentation, classification, validation, prediction, export, and tracking. For instance:

- **Train a Model**: Run `yolo train data=<data.yaml> model=<model.pt> epochs=<num>`.
- **Run Predictions**: Use `yolo predict model=<model.pt> source=<data_source> imgsz=<image_size>`.
- **Export a Model**: Execute `yolo export model=<model.pt> format=<export_format>`.

Each task can be customized with various arguments. For detailed syntax and examples, see the respective sections like [Train](#train), [Predict](#predict), and [Export](#export).

### How can I validate the accuracy of a trained YOLOv8 model using the CLI?

To validate a YOLOv8 model's accuracy, use the `val` mode. For example, to validate a pretrained detection model with a batch size of 1 and image size of 640, run:

```bash
yolo val model=yolov8n.pt data=coco8.yaml batch=1 imgsz=640
```

This command evaluates the model on the specified dataset and provides performance metrics. For more details, refer to the [Val](#val) section.

### What formats can I export my YOLOv8 models to using the CLI?

YOLOv8 models can be exported to various formats such as ONNX, CoreML, TensorRT, and more. For instance, to export a model to ONNX format, run:

```bash
yolo export model=yolov8n.pt format=onnx
```

For complete details, visit the [Export](../modes/export.md) page.

### How do I customize YOLOv8 CLI commands to override default arguments?

To override default arguments in YOLOv8 CLI commands, pass them as `arg=value` pairs. For example, to train a model with custom arguments, use:

```bash
yolo train data=coco8.yaml model=yolov8n.pt epochs=10 lr0=0.01
```

For a full list of available arguments and their descriptions, refer to the [Configuration Guide](cfg.md). Ensure arguments are formatted correctly, as shown in the [Overriding default arguments](#overriding-default-arguments) section.
>>>>>>> 9f22f451
<|MERGE_RESOLUTION|>--- conflicted
+++ resolved
@@ -1,4 +1,3 @@
-<<<<<<< HEAD
 ---
 comments: true
 description: Explore the YOLOv8 command line interface (CLI) for easy execution of detection tasks without needing a Python environment.
@@ -28,8 +27,8 @@
         ```bash
         yolo TASK MODE ARGS
 
-        Where   TASK (optional) is one of [detect, segment, classify]
-                MODE (required) is one of [train, val, predict, export, track]
+        Where   TASK (optional) is one of [detect, segment, classify, pose, obb]
+                MODE (required) is one of [train, val, predict, export, track, benchmark]
                 ARGS (optional) are any number of custom 'arg=value' pairs like 'imgsz=320' that override defaults.
         ```
         See all ARGS in the full [Configuration Guide](cfg.md) or with `yolo cfg`
@@ -76,8 +75,8 @@
 
 Where:
 
-- `TASK` (optional) is one of `[detect, segment, classify]`. If it is not passed explicitly YOLOv8 will try to guess the `TASK` from the model type.
-- `MODE` (required) is one of `[train, val, predict, export, track]`
+- `TASK` (optional) is one of `[detect, segment, classify, pose, obb]`. If it is not passed explicitly YOLOv8 will try to guess the `TASK` from the model type.
+- `MODE` (required) is one of `[train, val, predict, export, track, benchmark]`
 - `ARGS` (optional) are any number of custom `arg=value` pairs like `imgsz=320` that override defaults. For a full list of available `ARGS` see the [Configuration](cfg.md) page and `defaults.yaml`
 
 !!! Warning "Warning"
@@ -282,290 +281,4 @@
 yolo train data=coco8.yaml model=yolov8n.pt epochs=10 lr0=0.01
 ```
 
-For a full list of available arguments and their descriptions, refer to the [Configuration Guide](cfg.md). Ensure arguments are formatted correctly, as shown in the [Overriding default arguments](#overriding-default-arguments) section.
-=======
----
-comments: true
-description: Explore the YOLOv8 command line interface (CLI) for easy execution of detection tasks without needing a Python environment.
-keywords: YOLOv8 CLI, command line interface, YOLOv8 commands, detection tasks, Ultralytics, model training, model prediction
----
-
-# Command Line Interface Usage
-
-The YOLO command line interface (CLI) allows for simple single-line commands without the need for a Python environment. CLI requires no customization or Python code. You can simply run all tasks from the terminal with the `yolo` command.
-
-<p align="center">
-  <br>
-  <iframe loading="lazy" width="720" height="405" src="https://www.youtube.com/embed/GsXGnb-A4Kc?start=19"
-    title="YouTube video player" frameborder="0"
-    allow="accelerometer; autoplay; clipboard-write; encrypted-media; gyroscope; picture-in-picture; web-share"
-    allowfullscreen>
-  </iframe>
-  <br>
-  <strong>Watch:</strong> Mastering Ultralytics YOLOv8: CLI
-</p>
-
-!!! Example
-
-    === "Syntax"
-
-        Ultralytics `yolo` commands use the following syntax:
-        ```bash
-        yolo TASK MODE ARGS
-
-        Where   TASK (optional) is one of [detect, segment, classify, pose, obb]
-                MODE (required) is one of [train, val, predict, export, track, benchmark]
-                ARGS (optional) are any number of custom 'arg=value' pairs like 'imgsz=320' that override defaults.
-        ```
-        See all ARGS in the full [Configuration Guide](cfg.md) or with `yolo cfg`
-
-    === "Train"
-
-        Train a detection model for 10 epochs with an initial learning_rate of 0.01
-        ```bash
-        yolo train data=coco8.yaml model=yolov8n.pt epochs=10 lr0=0.01
-        ```
-
-    === "Predict"
-
-        Predict a YouTube video using a pretrained segmentation model at image size 320:
-        ```bash
-        yolo predict model=yolov8n-seg.pt source='https://youtu.be/LNwODJXcvt4' imgsz=320
-        ```
-
-    === "Val"
-
-        Val a pretrained detection model at batch-size 1 and image size 640:
-        ```bash
-        yolo val model=yolov8n.pt data=coco8.yaml batch=1 imgsz=640
-        ```
-
-    === "Export"
-
-        Export a YOLOv8n classification model to ONNX format at image size 224 by 128 (no TASK required)
-        ```bash
-        yolo export model=yolov8n-cls.pt format=onnx imgsz=224,128
-        ```
-
-    === "Special"
-
-        Run special commands to see version, view settings, run checks and more:
-        ```bash
-        yolo help
-        yolo checks
-        yolo version
-        yolo settings
-        yolo copy-cfg
-        yolo cfg
-        ```
-
-Where:
-
-- `TASK` (optional) is one of `[detect, segment, classify, pose, obb]`. If it is not passed explicitly YOLOv8 will try to guess the `TASK` from the model type.
-- `MODE` (required) is one of `[train, val, predict, export, track, benchmark]`
-- `ARGS` (optional) are any number of custom `arg=value` pairs like `imgsz=320` that override defaults. For a full list of available `ARGS` see the [Configuration](cfg.md) page and `defaults.yaml`
-
-!!! Warning "Warning"
-
-    Arguments must be passed as `arg=val` pairs, split by an equals `=` sign and delimited by spaces ` ` between pairs. Do not use `--` argument prefixes or commas `,` between arguments.
-
-    - `yolo predict model=yolov8n.pt imgsz=640 conf=0.25` &nbsp; ✅
-    - `yolo predict model yolov8n.pt imgsz 640 conf 0.25` &nbsp; ❌
-    - `yolo predict --model yolov8n.pt --imgsz 640 --conf 0.25` &nbsp; ❌
-
-## Train
-
-Train YOLOv8n on the COCO8 dataset for 100 epochs at image size 640. For a full list of available arguments see the [Configuration](cfg.md) page.
-
-!!! Example "Example"
-
-    === "Train"
-
-        Start training YOLOv8n on COCO8 for 100 epochs at image-size 640.
-        ```bash
-        yolo detect train data=coco8.yaml model=yolov8n.pt epochs=100 imgsz=640
-        ```
-
-    === "Resume"
-
-        Resume an interrupted training.
-        ```bash
-        yolo detect train resume model=last.pt
-        ```
-
-## Val
-
-Validate trained YOLOv8n model accuracy on the COCO8 dataset. No argument need to passed as the `model` retains its training `data` and arguments as model attributes.
-
-!!! Example "Example"
-
-    === "Official"
-
-        Validate an official YOLOv8n model.
-        ```bash
-        yolo detect val model=yolov8n.pt
-        ```
-
-    === "Custom"
-
-        Validate a custom-trained model.
-        ```bash
-        yolo detect val model=path/to/best.pt
-        ```
-
-## Predict
-
-Use a trained YOLOv8n model to run predictions on images.
-
-!!! Example "Example"
-
-    === "Official"
-
-        Predict with an official YOLOv8n model.
-        ```bash
-        yolo detect predict model=yolov8n.pt source='https://ultralytics.com/images/bus.jpg'
-        ```
-
-    === "Custom"
-
-        Predict with a custom model.
-        ```bash
-        yolo detect predict model=path/to/best.pt source='https://ultralytics.com/images/bus.jpg'
-        ```
-
-## Export
-
-Export a YOLOv8n model to a different format like ONNX, CoreML, etc.
-
-!!! Example "Example"
-
-    === "Official"
-
-        Export an official YOLOv8n model to ONNX format.
-        ```bash
-        yolo export model=yolov8n.pt format=onnx
-        ```
-
-    === "Custom"
-
-        Export a custom-trained model to ONNX format.
-        ```bash
-        yolo export model=path/to/best.pt format=onnx
-        ```
-
-Available YOLOv8 export formats are in the table below. You can export to any format using the `format` argument, i.e. `format='onnx'` or `format='engine'`.
-
-| Format                                            | `format` Argument | Model                     | Metadata | Arguments                                                            |
-| ------------------------------------------------- | ----------------- | ------------------------- | -------- | -------------------------------------------------------------------- |
-| [PyTorch](https://pytorch.org/)                   | -                 | `yolov8n.pt`              | ✅       | -                                                                    |
-| [TorchScript](../integrations/torchscript.md)     | `torchscript`     | `yolov8n.torchscript`     | ✅       | `imgsz`, `optimize`, `batch`                                         |
-| [ONNX](../integrations/onnx.md)                   | `onnx`            | `yolov8n.onnx`            | ✅       | `imgsz`, `half`, `dynamic`, `simplify`, `opset`, `batch`             |
-| [OpenVINO](../integrations/openvino.md)           | `openvino`        | `yolov8n_openvino_model/` | ✅       | `imgsz`, `half`, `int8`, `batch`                                     |
-| [TensorRT](../integrations/tensorrt.md)           | `engine`          | `yolov8n.engine`          | ✅       | `imgsz`, `half`, `dynamic`, `simplify`, `workspace`, `int8`, `batch` |
-| [CoreML](../integrations/coreml.md)               | `coreml`          | `yolov8n.mlpackage`       | ✅       | `imgsz`, `half`, `int8`, `nms`, `batch`                              |
-| [TF SavedModel](../integrations/tf-savedmodel.md) | `saved_model`     | `yolov8n_saved_model/`    | ✅       | `imgsz`, `keras`, `int8`, `batch`                                    |
-| [TF GraphDef](../integrations/tf-graphdef.md)     | `pb`              | `yolov8n.pb`              | ❌       | `imgsz`, `batch`                                                     |
-| [TF Lite](../integrations/tflite.md)              | `tflite`          | `yolov8n.tflite`          | ✅       | `imgsz`, `half`, `int8`, `batch`                                     |
-| [TF Edge TPU](../integrations/edge-tpu.md)        | `edgetpu`         | `yolov8n_edgetpu.tflite`  | ✅       | `imgsz`                                                              |
-| [TF.js](../integrations/tfjs.md)                  | `tfjs`            | `yolov8n_web_model/`      | ✅       | `imgsz`, `half`, `int8`, `batch`                                     |
-| [PaddlePaddle](../integrations/paddlepaddle.md)   | `paddle`          | `yolov8n_paddle_model/`   | ✅       | `imgsz`, `batch`                                                     |
-| [NCNN](../integrations/ncnn.md)                   | `ncnn`            | `yolov8n_ncnn_model/`     | ✅       | `imgsz`, `half`, `batch`                                             |
-
-See full `export` details in the [Export](../modes/export.md) page.
-
-## Overriding default arguments
-
-Default arguments can be overridden by simply passing them as arguments in the CLI in `arg=value` pairs.
-
-!!! Tip ""
-
-    === "Train"
-
-        Train a detection model for `10 epochs` with `learning_rate` of `0.01`
-        ```bash
-        yolo detect train data=coco8.yaml model=yolov8n.pt epochs=10 lr0=0.01
-        ```
-
-    === "Predict"
-
-        Predict a YouTube video using a pretrained segmentation model at image size 320:
-        ```bash
-        yolo segment predict model=yolov8n-seg.pt source='https://youtu.be/LNwODJXcvt4' imgsz=320
-        ```
-
-    === "Val"
-
-        Validate a pretrained detection model at batch-size 1 and image size 640:
-        ```bash
-        yolo detect val model=yolov8n.pt data=coco8.yaml batch=1 imgsz=640
-        ```
-
-## Overriding default config file
-
-You can override the `default.yaml` config file entirely by passing a new file with the `cfg` arguments, i.e. `cfg=custom.yaml`.
-
-To do this first create a copy of `default.yaml` in your current working dir with the `yolo copy-cfg` command.
-
-This will create `default_copy.yaml`, which you can then pass as `cfg=default_copy.yaml` along with any additional args, like `imgsz=320` in this example:
-
-!!! Example
-
-    === "CLI"
-
-        ```bash
-        yolo copy-cfg
-        yolo cfg=default_copy.yaml imgsz=320
-        ```
-
-## FAQ
-
-### How do I use the Ultralytics YOLOv8 command line interface (CLI) for model training?
-
-To train a YOLOv8 model using the CLI, you can execute a simple one-line command in the terminal. For example, to train a detection model for 10 epochs with a learning rate of 0.01, you would run:
-
-```bash
-yolo train data=coco8.yaml model=yolov8n.pt epochs=10 lr0=0.01
-```
-
-This command uses the `train` mode with specific arguments. Refer to the full list of available arguments in the [Configuration Guide](cfg.md).
-
-### What tasks can I perform with the Ultralytics YOLOv8 CLI?
-
-The Ultralytics YOLOv8 CLI supports a variety of tasks including detection, segmentation, classification, validation, prediction, export, and tracking. For instance:
-
-- **Train a Model**: Run `yolo train data=<data.yaml> model=<model.pt> epochs=<num>`.
-- **Run Predictions**: Use `yolo predict model=<model.pt> source=<data_source> imgsz=<image_size>`.
-- **Export a Model**: Execute `yolo export model=<model.pt> format=<export_format>`.
-
-Each task can be customized with various arguments. For detailed syntax and examples, see the respective sections like [Train](#train), [Predict](#predict), and [Export](#export).
-
-### How can I validate the accuracy of a trained YOLOv8 model using the CLI?
-
-To validate a YOLOv8 model's accuracy, use the `val` mode. For example, to validate a pretrained detection model with a batch size of 1 and image size of 640, run:
-
-```bash
-yolo val model=yolov8n.pt data=coco8.yaml batch=1 imgsz=640
-```
-
-This command evaluates the model on the specified dataset and provides performance metrics. For more details, refer to the [Val](#val) section.
-
-### What formats can I export my YOLOv8 models to using the CLI?
-
-YOLOv8 models can be exported to various formats such as ONNX, CoreML, TensorRT, and more. For instance, to export a model to ONNX format, run:
-
-```bash
-yolo export model=yolov8n.pt format=onnx
-```
-
-For complete details, visit the [Export](../modes/export.md) page.
-
-### How do I customize YOLOv8 CLI commands to override default arguments?
-
-To override default arguments in YOLOv8 CLI commands, pass them as `arg=value` pairs. For example, to train a model with custom arguments, use:
-
-```bash
-yolo train data=coco8.yaml model=yolov8n.pt epochs=10 lr0=0.01
-```
-
-For a full list of available arguments and their descriptions, refer to the [Configuration Guide](cfg.md). Ensure arguments are formatted correctly, as shown in the [Overriding default arguments](#overriding-default-arguments) section.
->>>>>>> 9f22f451
+For a full list of available arguments and their descriptions, refer to the [Configuration Guide](cfg.md). Ensure arguments are formatted correctly, as shown in the [Overriding default arguments](#overriding-default-arguments) section.