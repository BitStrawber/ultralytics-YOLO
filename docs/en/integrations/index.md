--- conflicted
+++ resolved
@@ -42,23 +42,20 @@
 
 - [Gradio](../integrations/gradio.md) 🚀 NEW: Deploy Ultralytics models with Gradio for real-time, interactive object detection demos.
 
-- [OpenVINO](openvino.md): Intel's toolkit for optimizing and deploying computer vision models efficiently across various Intel CPU and GPU platforms.
+- [TorchScript](torchscript.md): Developed as part of the [PyTorch](https://pytorch.org/) framework, TorchScript enables efficient execution and deployment of machine learning models in various production environments without the need for Python dependencies.
 
 - [ONNX](onnx.md): An open-source format created by [Microsoft](https://www.microsoft.com) for facilitating the transfer of AI models between various frameworks, enhancing the versatility and deployment flexibility of Ultralytics models.
+
+- [OpenVINO](openvino.md): Intel's toolkit for optimizing and deploying computer vision models efficiently across various Intel CPU and GPU platforms.
 
 - [TensorRT](tensorrt.md): Developed by [NVIDIA](https://www.nvidia.com/), this high-performance deep learning inference framework and model format optimizes AI models for accelerated speed and efficiency on NVIDIA GPUs, ensuring streamlined deployment.
 
 - [CoreML](coreml.md): CoreML, developed by [Apple](https://www.apple.com/), is a framework designed for efficiently integrating machine learning models into applications across iOS, macOS, watchOS, and tvOS, using Apple's hardware for effective and secure model deployment.
 
-<<<<<<< HEAD
+- [TFLite](tflite.md): Developed by [Google](https://www.google.com), TFLite is a lightweight framework for deploying machine learning models on mobile and edge devices, ensuring fast, efficient inference with minimal memory footprint.
+    
 - [NCNN](ncnn.md): Developed by [Tencent](http://www.tencent.com/), NCNN is an efficient neural network inference framework tailored for mobile devices. It enables direct deployment of AI models into apps, optimizing performance across various mobile platforms.
 
-=======
-- [TFLite](tflite.md): Developed by [Google](https://www.google.com), TFLite is a lightweight framework for deploying machine learning models on mobile and edge devices, ensuring fast, efficient inference with minimal memory footprint.
-    
-- [TorchScript](torchscript.md): Developed as part of the [PyTorch](https://pytorch.org/) framework, TorchScript enables efficient execution and deployment of machine learning models in various production environments without the need for Python dependencies.
-  
->>>>>>> aa592efd
 ### Export Formats
 
 We also support a variety of model export formats for deployment in different environments. Here are the available formats:
