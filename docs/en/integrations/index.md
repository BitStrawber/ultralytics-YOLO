--- conflicted
+++ resolved
@@ -87,36 +87,15 @@
 
 - [NCNN](ncnn.md): Developed by [Tencent](http://www.tencent.com/), NCNN is an efficient neural network inference framework tailored for mobile devices. It enables direct deployment of AI models into apps, optimizing performance across various mobile platforms.
 
-<<<<<<< HEAD
+- [VS Code](vscode.md): An extension for VS Code that provides code snippets for accelerating development workflows with Ultralytics and also for anyone looking for examples to help learn or get started with Ultralytics.
+
 - [RKNN](rknn.md): Developed by [Rockchip](https://www.rock-chips.com/), RKNN (Rockchip Neural Network) is a specialized neural network inference framework optimized for Rockchip's hardware platforms, particularly their NPUs. It facilitates efficient deployment of AI models on edge devices, enabling high-performance inference in real-time applications.
-=======
-- [VS Code](vscode.md): An extension for VS Code that provides code snippets for accelerating development workflows with Ultralytics and also for anyone looking for examples to help learn or get started with Ultralytics.
->>>>>>> 225e6e2b
 
 ### Export Formats
 
 We also support a variety of model export formats for deployment in different environments. Here are the available formats:
 
-<<<<<<< HEAD
-| Format                                            | `format` Argument | Model                      | Metadata | Arguments                                                            |
-| ------------------------------------------------- | ----------------- | -------------------------- | -------- | -------------------------------------------------------------------- |
-| [PyTorch](https://pytorch.org/)                   | -                 | `yolov8n.pt`               | ✅       | -                                                                    |
-| [TorchScript](../integrations/torchscript.md)     | `torchscript`     | `yolov8n.torchscript`      | ✅       | `imgsz`, `optimize`, `batch`                                         |
-| [ONNX](../integrations/onnx.md)                   | `onnx`            | `yolov8n.onnx`             | ✅       | `imgsz`, `half`, `dynamic`, `simplify`, `opset`, `batch`             |
-| [OpenVINO](../integrations/openvino.md)           | `openvino`        | `yolov8n_openvino_model/`  | ✅       | `imgsz`, `half`, `int8`, `batch`                                     |
-| [TensorRT](../integrations/tensorrt.md)           | `engine`          | `yolov8n.engine`           | ✅       | `imgsz`, `half`, `dynamic`, `simplify`, `workspace`, `int8`, `batch` |
-| [CoreML](../integrations/coreml.md)               | `coreml`          | `yolov8n.mlpackage`        | ✅       | `imgsz`, `half`, `int8`, `nms`, `batch`                              |
-| [TF SavedModel](../integrations/tf-savedmodel.md) | `saved_model`     | `yolov8n_saved_model/`     | ✅       | `imgsz`, `keras`, `int8`, `batch`                                    |
-| [TF GraphDef](../integrations/tf-graphdef.md)     | `pb`              | `yolov8n.pb`               | ❌       | `imgsz`, `batch`                                                     |
-| [TF Lite](../integrations/tflite.md)              | `tflite`          | `yolov8n.tflite`           | ✅       | `imgsz`, `half`, `int8`, `batch`                                     |
-| [TF Edge TPU](../integrations/edge-tpu.md)        | `edgetpu`         | `yolov8n_edgetpu.tflite`   | ✅       | `imgsz`                                                              |
-| [TF.js](../integrations/tfjs.md)                  | `tfjs`            | `yolov8n_web_model/`       | ✅       | `imgsz`, `half`, `int8`, `batch`                                     |
-| [PaddlePaddle](../integrations/paddlepaddle.md)   | `paddle`          | `yolov8n_paddle_model/`    | ✅       | `imgsz`, `batch`                                                     |
-| [NCNN](../integrations/ncnn.md)                   | `ncnn`            | `yolov8n_ncnn_model/`      | ✅       | `imgsz`, `half`, `batch`                                             |
-| [RKNN](../integrations/rknn.md)                   | `rknn`            | `yolov8n-{platform}.rknn/` | ❌       | `imgsz`, `name`                                                      |
-=======
 {% include "macros/export-table.md" %}
->>>>>>> 225e6e2b
 
 Explore the links to learn more about each integration and how to get the most out of them with Ultralytics. See full `export` details in the [Export](../modes/export.md) page.
 
