--- conflicted
+++ resolved
@@ -54,12 +54,8 @@
 
 ## <div align="center">Documentation</div>
 
-<<<<<<< HEAD
-See below for a quickstart installation and usage example, and see the [YOLOv8 Docs](https://docs.ultralytics.com) for full documentation on training, validation, prediction and deployment.
-=======
-See below for quickstart intallation and usage example, and see the [YOLOv8 Docs](https://docs.ultralytics.com) for full
+See below for a quickstart installation and usage example, and see the [YOLOv8 Docs](https://docs.ultralytics.com) for full
 documentation on training, validation, prediction and deployment.
->>>>>>> 6c581e47
 
 <details open>
 <summary>Install</summary>
