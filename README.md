<div align="center">
  <p>
    <a align="center" href="https://ultralytics.com/yolov8" target="_blank">
      <img width="850" src="https://raw.githubusercontent.com/ultralytics/assets/main/yolov8/banner-yolov8.png"></a>
  </p>

[English](README.md) | [简体中文](README.zh-CN.md)
<br>

<div>
    <a href="https://github.com/ultralytics/ultralytics/actions/workflows/ci.yaml"><img src="https://github.com/ultralytics/ultralytics/actions/workflows/ci.yaml/badge.svg" alt="Ultralytics CI"></a>
    <a href="https://zenodo.org/badge/latestdoi/264818686"><img src="https://zenodo.org/badge/264818686.svg" alt="YOLOv8 Citation"></a>
    <a href="https://hub.docker.com/r/ultralytics/yolov5"><img src="https://img.shields.io/docker/pulls/ultralytics/yolov5?logo=docker" alt="Docker Pulls"></a>
    <br>
    <a href="https://bit.ly/yolov5-paperspace-notebook"><img src="https://assets.paperspace.io/img/gradient-badge.svg" alt="Run on Gradient"></a>
    <a href="https://colab.research.google.com/github/ultralytics/ultralytics/blob/main/examples/tutorial.ipynb"><img src="https://colab.research.google.com/assets/colab-badge.svg" alt="Open In Colab"></a>
    <a href="https://www.kaggle.com/ultralytics/yolov5"><img src="https://kaggle.com/static/images/open-in-kaggle.svg" alt="Open In Kaggle"></a>
  </div>
  <br>

[Ultralytics YOLOv8](https://github.com/ultralytics/ultralytics) is the latest version of the YOLO object detection and image segmentation model developed by [Ultralytics](https://ultralytics.com). YOLOv8 is a cutting-edge, state-of-the-art (SOTA) model that builds upon the success of previous YOLO versions and introduces new features and improvements to further boost performance and flexibility.

<div align="center">
    <a href="https://github.com/ultralytics" style="text-decoration:none;">
      <img src="https://github.com/ultralytics/assets/raw/main/social/logo-social-github.png" width="2%" alt="" /></a>
    <img src="https://github.com/ultralytics/assets/raw/main/social/logo-transparent.png" width="2%" alt="" />
    <a href="https://www.linkedin.com/company/ultralytics" style="text-decoration:none;">
      <img src="https://github.com/ultralytics/assets/raw/main/social/logo-social-linkedin.png" width="2%" alt="" /></a>
    <img src="https://github.com/ultralytics/assets/raw/main/social/logo-transparent.png" width="2%" alt="" />
    <a href="https://twitter.com/ultralytics" style="text-decoration:none;">
      <img src="https://github.com/ultralytics/assets/raw/main/social/logo-social-twitter.png" width="2%" alt="" /></a>
    <img src="https://github.com/ultralytics/assets/raw/main/social/logo-transparent.png" width="2%" alt="" />
    <a href="https://www.producthunt.com/@glenn_jocher" style="text-decoration:none;">
      <img src="https://github.com/ultralytics/assets/raw/main/social/logo-social-producthunt.png" width="2%" alt="" /></a>
    <img src="https://github.com/ultralytics/assets/raw/main/social/logo-transparent.png" width="2%" alt="" />
    <a href="https://youtube.com/ultralytics" style="text-decoration:none;">
      <img src="https://github.com/ultralytics/assets/raw/main/social/logo-social-youtube.png" width="2%" alt="" /></a>
    <img src="https://github.com/ultralytics/assets/raw/main/social/logo-transparent.png" width="2%" alt="" />
    <a href="https://www.facebook.com/ultralytics" style="text-decoration:none;">
      <img src="https://github.com/ultralytics/assets/raw/main/social/logo-social-facebook.png" width="2%" alt="" /></a>
    <img src="https://github.com/ultralytics/assets/raw/main/social/logo-transparent.png" width="2%" alt="" />
    <a href="https://www.instagram.com/ultralytics/" style="text-decoration:none;">
      <img src="https://github.com/ultralytics/assets/raw/main/social/logo-social-instagram.png" width="2%" alt="" /></a>
  </div>
</div>

## <div align="center">Documentation</div>

See below for quickstart intallation and usage example, and see the [YOLOv8 Docs](https://docs.ultralytics.com) for full documentation on training, validation, prediction and deployment.

<details open>
<summary>Quickstart</summary>

Pip install the ultralytics package including all [requirements.txt](https://github.com/ultralytics/ultralytics/blob/main/requirements.txt) in a
[**Python>=3.7.0**](https://www.python.org/) environment, including
[**PyTorch>=1.7**](https://pytorch.org/get-started/locally/).

```bash
pip install ultralytics
```

</details>

<details open>
<summary>Usage</summary>

YOLOv8 may be used in a python environment:

```python
from ultralytics import YOLO

model = YOLO("yolov8n.pt")  # load a pretrained YOLOv8n model

model.train(data="coco128.yaml")  # train the model
model.val()  # evaluate model performance on the validation set
model.predict(source="https://ultralytics.com/images/bus.jpg")  # predict on an image
model.export(format="onnx")  # export the model to ONNX format
```

Or with CLI `yolo` commands:

```bash
yolo task=detect    mode=train    model=yolov8n.pt        args...
          classify       predict        yolov8n-cls.yaml  args...
          segment        val            yolov8n-seg.yaml  args...
                         export         yolov8n.pt        format=onnx  args...
```

[Models](https://github.com/ultralytics/ultralytics/tree/main/ultralytics/yolo/v8/models) download automatically from the latest
Ultralytics [release](https://github.com/ultralytics/ultralytics/releases).

</details>

## <div align="center">Checkpoints</div>

| Model                                                                                     | size<br><sup>(pixels) | mAP<sup>val<br>50-95 | Speed<br><sup>CPU<br>(ms) | Speed<br><sup>T4 GPU<br>(ms) | params<br><sup>(M) | FLOPs<br><sup>(B) |
| ----------------------------------------------------------------------------------------- | --------------------- | -------------------- | ------------------------- | ---------------------------- | ------------------ | ----------------- |
| [YOLOv8n](https://github.com/ultralytics/ultralytics/releases/download/v8.0.0/yolov8n.pt) | 640                   | 37.3                 | -                         | -                            | 3.2                | 8.9               |
| [YOLOv8s](https://github.com/ultralytics/ultralytics/releases/download/v8.0.0/yolov8s.pt) | 640                   | 44.9                 | -                         | -                            | 11.2               | 28.8              |
| [YOLOv8m](https://github.com/ultralytics/ultralytics/releases/download/v8.0.0/yolov8m.pt) | 640                   | 50.2                 | -                         | -                            | 25.9               | 79.3              |
| [YOLOv8l](https://github.com/ultralytics/ultralytics/releases/download/v8.0.0/yolov8l.pt) | 640                   | 52.9                 | -                         | -                            | 43.7               | 165.7             |
| [YOLOv8x](https://github.com/ultralytics/ultralytics/releases/download/v8.0.0/yolov8x.pt) | 640                   | 53.9                 | -                         | -                            | 68.2               | 258.5             |

<details>
  <summary>Table Notes</summary>

- To reproduce these results:
  ```commandline
  sleep 0 && yolo task=detect mode=train device=0 model=yolov8n.yaml data=coco.yaml epochs=500 batch=128 project=YOLOv8 name=yolov8n v5loader=True cache=disk > /dev/null 2>&1 &
  sleep 2 && yolo task=detect mode=train device=1 model=yolov8s.yaml data=coco.yaml epochs=500 batch=128 project=YOLOv8 name=yolov8s v5loader=True cache=disk > /dev/null 2>&1 &
  sleep 4 && yolo task=detect mode=train device=2 model=yolov8m.yaml data=coco.yaml epochs=500 batch=128 project=YOLOv8 name=yolov8m v5loader=True cache=disk scale=0.9 mixup=0.1 copy_paste=0.1 > /dev/null 2>&1 &
  sleep 6 && yolo task=detect mode=train device=\'3,4\' model=yolov8l.yaml data=coco.yaml epochs=300 batch=128 project=YOLOv8 name=yolov8l v5loader=True cache=disk scale=0.9 mixup=0.15 copy_paste=0.3 > /dev/null 2>&1 &
  sleep 8 && yolo task=detect mode=train device=\'5,6,7\' model=yolov8x.yaml data=coco.yaml epochs=300 batch=129 project=YOLOv8 name=yolov8x v5loader=True cache=disk scale=0.9 mixup=0.15 copy_paste=0.3 > /dev/null 2>&1 &
  sleep 0 && yolo task=detect mode=train device=\'0,1,2,3,4,5,6,7\' model=yolov8x6.yaml data=coco.yaml epochs=300 batch=128 project=YOLOv8 name=yolov8x6 v5loader=True cache=disk scale=0.9 mixup=0.15 copy_paste=0.3 imgsz=1280 > /dev/null 2>&1 &
  ```
- **mAP<sup>val</sup>** values are for single-model single-scale on [COCO val2017](http://cocodataset.org) dataset.<br>Reproduce by `python val.py --data coco.yaml --img 640 --conf 0.001 --iou 0.65`
- **Speed** averaged over COCO val images using a [AWS p3.2xlarge](https://aws.amazon.com/ec2/instance-types/p3/) instance. NMS times (~1 ms/img) not included.<br>Reproduce by `python val.py --data coco.yaml --img 640 --task speed --batch 1`

</details>

## <div align="center">Integrations</div>

<br>
<a align="center" href="https://bit.ly/ultralytics_hub" target="_blank">
<img width="100%" src="https://github.com/ultralytics/assets/raw/main/im/integrations-loop.png"></a>
<br>
<br>

<div align="center">
  <a href="https://roboflow.com/?ref=ultralytics">
    <img src="https://github.com/ultralytics/yolov5/releases/download/v1.0/logo-roboflow.png" width="10%" /></a>
  <img src="https://github.com/ultralytics/assets/raw/main/social/logo-transparent.png" width="15%" height="0" alt="" />
  <a href="https://cutt.ly/yolov5-readme-clearml">
    <img src="https://github.com/ultralytics/yolov5/releases/download/v1.0/logo-clearml.png" width="10%" /></a>
  <img src="https://github.com/ultralytics/assets/raw/main/social/logo-transparent.png" width="15%" height="0" alt="" />
  <a href="https://bit.ly/yolov5-readme-comet">
    <img src="https://github.com/ultralytics/yolov5/releases/download/v1.0/logo-comet.png" width="10%" /></a>
  <img src="https://github.com/ultralytics/assets/raw/main/social/logo-transparent.png" width="15%" height="0" alt="" />
  <a href="https://bit.ly/yolov5-neuralmagic">
    <img src="https://github.com/ultralytics/yolov5/releases/download/v1.0/logo-neuralmagic.png" width="10%" /></a>
</div>

<<<<<<< HEAD
|Roboflow|ClearML ⭐ NEW|Comet ⭐ NEW|Neural Magic ⭐ NEW|
|:-:|:-:|:-:|:-:|
|Label and export your custom datasets directly to YOLOv8 for training with [Roboflow](https://roboflow.com/?ref=ultralytics)|Automatically track, visualize and even remotely train YOLOv8 using [ClearML](https://cutt.ly/yolov5-readme-clearml) (open-source!)|Free forever, [Comet](https://bit.ly/yolov5-readme-comet2) lets you save YOLOv8 models, resume training, and interactively visualize and debug predictions|Run YOLOv8 inference up to 6x faster with [Neural Magic DeepSparse](https://bit.ly/yolov5-neuralmagic)|

=======
|                                                           Roboflow                                                           |                                                            ClearML ⭐ NEW                                                            |                                                                        Comet ⭐ NEW                                                                         |                                           Neural Magic ⭐ NEW                                           |
| :--------------------------------------------------------------------------------------------------------------------------: | :---------------------------------------------------------------------------------------------------------------------------------: | :--------------------------------------------------------------------------------------------------------------------------------------------------------: | :----------------------------------------------------------------------------------------------------: |
| Label and export your custom datasets directly to YOLOv5 for training with [Roboflow](https://roboflow.com/?ref=ultralytics) | Automatically track, visualize and even remotely train YOLOv5 using [ClearML](https://cutt.ly/yolov5-readme-clearml) (open-source!) | Free forever, [Comet](https://bit.ly/yolov5-readme-comet2) lets you save YOLOv5 models, resume training, and interactively visualise and debug predictions | Run YOLOv5 inference up to 6x faster with [Neural Magic DeepSparse](https://bit.ly/yolov5-neuralmagic) |
>>>>>>> 19bc8386

## <div align="center">Ultralytics HUB</div>

[Ultralytics HUB](https://bit.ly/ultralytics_hub) is our ⭐ **NEW** no-code solution to visualize datasets, train YOLOv8 🚀 models, and deploy to the real world in a seamless experience. Get started for **Free** now!

<a align="center" href="https://bit.ly/ultralytics_hub" target="_blank">
<img width="100%" src="https://github.com/ultralytics/assets/raw/main/im/ultralytics-hub.png"></a>

## <div align="center">App</div>

Run YOLOv8 models on your iOS or Android device by downloading the [Ultralytics App](https://ultralytics.com/app_install)!

<a align="center" href="https://ultralytics.com/app_install" target="_blank">
<img width="100%" alt="Ultralytics mobile app" src="https://github.com/ultralytics/assets/raw/main/im/ultralytics-app.png">

## <div align="center">Contribute</div>

We love your input! We want to make contributing to YOLOv8 as easy and transparent as possible. Please see our [Contributing Guide](CONTRIBUTING.md) to get started, and fill out our YOLOv8 [Survey](https://ultralytics.com/survey?utm_source=github&utm_medium=social&utm_campaign=Survey) to send us feedback on your experiences. Thank you to all our contributors!

<!-- SVG image from https://opencollective.com/ultralytics/contributors.svg?width=990 -->

<a href="https://github.com/ultralytics/yolov5/graphs/contributors"><img src="https://github.com/ultralytics/yolov5/releases/download/v1.0/image-contributors-1280.png"/></a>

## <div align="center">License</div>

YOLOv8 is available under two different licenses:

- **GPL-3.0 License**: See [LICENSE](https://github.com/ultralytics/ultralytics/blob/main/LICENSE) file for details.
- **Enterprise License**: Provides greater flexibility for commercial product development without the open-source requirements of GPL-3.0. Typical use cases are embedding Ultralytics software and AI models in commercial products and applications. Request an Enterprise License at [Ultralytics Licensing](https://ultralytics.com/license).

## <div align="center">Contact</div>

For YOLOv8 bugs and feature requests please visit [GitHub Issues](https://github.com/ultralytics/ultralytics/issues). For professional support please [Contact Us](https://ultralytics.com/contact).

<br>
<div align="center">
  <a href="https://github.com/ultralytics" style="text-decoration:none;">
    <img src="https://github.com/ultralytics/assets/raw/main/social/logo-social-github.png" width="3%" alt="" /></a>
  <img src="https://github.com/ultralytics/assets/raw/main/social/logo-transparent.png" width="3%" alt="" />
  <a href="https://www.linkedin.com/company/ultralytics" style="text-decoration:none;">
    <img src="https://github.com/ultralytics/assets/raw/main/social/logo-social-linkedin.png" width="3%" alt="" /></a>
  <img src="https://github.com/ultralytics/assets/raw/main/social/logo-transparent.png" width="3%" alt="" />
  <a href="https://twitter.com/ultralytics" style="text-decoration:none;">
    <img src="https://github.com/ultralytics/assets/raw/main/social/logo-social-twitter.png" width="3%" alt="" /></a>
  <img src="https://github.com/ultralytics/assets/raw/main/social/logo-transparent.png" width="3%" alt="" />
  <a href="https://www.producthunt.com/@glenn_jocher" style="text-decoration:none;">
    <img src="https://github.com/ultralytics/assets/raw/main/social/logo-social-producthunt.png" width="3%" alt="" /></a>
  <img src="https://github.com/ultralytics/assets/raw/main/social/logo-transparent.png" width="3%" alt="" />
  <a href="https://youtube.com/ultralytics" style="text-decoration:none;">
    <img src="https://github.com/ultralytics/assets/raw/main/social/logo-social-youtube.png" width="3%" alt="" /></a>
  <img src="https://github.com/ultralytics/assets/raw/main/social/logo-transparent.png" width="3%" alt="" />
  <a href="https://www.facebook.com/ultralytics" style="text-decoration:none;">
    <img src="https://github.com/ultralytics/assets/raw/main/social/logo-social-facebook.png" width="3%" alt="" /></a>
  <img src="https://github.com/ultralytics/assets/raw/main/social/logo-transparent.png" width="3%" alt="" />
  <a href="https://www.instagram.com/ultralytics/" style="text-decoration:none;">
    <img src="https://github.com/ultralytics/assets/raw/main/social/logo-social-instagram.png" width="3%" alt="" /></a>
</div><|MERGE_RESOLUTION|>--- conflicted
+++ resolved
@@ -4,12 +4,11 @@
       <img width="850" src="https://raw.githubusercontent.com/ultralytics/assets/main/yolov8/banner-yolov8.png"></a>
   </p>
 
-[English](README.md) | [简体中文](README.zh-CN.md)
-<br>
-
-<div>
+  [English](README.md) | [简体中文](README.zh-CN.md)
+  <br>
+  <div>
     <a href="https://github.com/ultralytics/ultralytics/actions/workflows/ci.yaml"><img src="https://github.com/ultralytics/ultralytics/actions/workflows/ci.yaml/badge.svg" alt="Ultralytics CI"></a>
-    <a href="https://zenodo.org/badge/latestdoi/264818686"><img src="https://zenodo.org/badge/264818686.svg" alt="YOLOv8 Citation"></a>
+    <a href="https://zenodo.org/badge/latestdoi/264818686"><img src="https://zenodo.org/badge/264818686.svg" alt="YOLOv5 Citation"></a>
     <a href="https://hub.docker.com/r/ultralytics/yolov5"><img src="https://img.shields.io/docker/pulls/ultralytics/yolov5?logo=docker" alt="Docker Pulls"></a>
     <br>
     <a href="https://bit.ly/yolov5-paperspace-notebook"><img src="https://assets.paperspace.io/img/gradient-badge.svg" alt="Run on Gradient"></a>
@@ -20,7 +19,8 @@
 
 [Ultralytics YOLOv8](https://github.com/ultralytics/ultralytics) is the latest version of the YOLO object detection and image segmentation model developed by [Ultralytics](https://ultralytics.com). YOLOv8 is a cutting-edge, state-of-the-art (SOTA) model that builds upon the success of previous YOLO versions and introduces new features and improvements to further boost performance and flexibility.
 
-<div align="center">
+
+  <div align="center">
     <a href="https://github.com/ultralytics" style="text-decoration:none;">
       <img src="https://github.com/ultralytics/assets/raw/main/social/logo-social-github.png" width="2%" alt="" /></a>
     <img src="https://github.com/ultralytics/assets/raw/main/social/logo-transparent.png" width="2%" alt="" />
@@ -44,6 +44,7 @@
   </div>
 </div>
 
+
 ## <div align="center">Documentation</div>
 
 See below for quickstart intallation and usage example, and see the [YOLOv8 Docs](https://docs.ultralytics.com) for full documentation on training, validation, prediction and deployment.
@@ -65,20 +66,18 @@
 <summary>Usage</summary>
 
 YOLOv8 may be used in a python environment:
-
 ```python
 from ultralytics import YOLO
 
-model = YOLO("yolov8n.pt")  # load a pretrained YOLOv8n model
-
-model.train(data="coco128.yaml")  # train the model
-model.val()  # evaluate model performance on the validation set
-model.predict(source="https://ultralytics.com/images/bus.jpg")  # predict on an image
-model.export(format="onnx")  # export the model to ONNX format
+model = YOLO('yolov8n.pt')        # load a pretrained YOLOv8n model
+
+model.train(data='coco128.yaml')  # train the model
+model.val()                       # evaluate model performance on the validation set
+model.predict(source='https://ultralytics.com/images/bus.jpg')  # predict on an image
+model.export(format='onnx')       # export the model to ONNX format
 ```
 
 Or with CLI `yolo` commands:
-
 ```bash
 yolo task=detect    mode=train    model=yolov8n.pt        args...
           classify       predict        yolov8n-cls.yaml  args...
@@ -86,20 +85,22 @@
                          export         yolov8n.pt        format=onnx  args...
 ```
 
-[Models](https://github.com/ultralytics/ultralytics/tree/main/ultralytics/yolo/v8/models) download automatically from the latest
+[Models](https://github.com/ultralytics/yolov5/tree/master/models) download automatically from the latest
 Ultralytics [release](https://github.com/ultralytics/ultralytics/releases).
 
 </details>
 
+
 ## <div align="center">Checkpoints</div>
 
 | Model                                                                                     | size<br><sup>(pixels) | mAP<sup>val<br>50-95 | Speed<br><sup>CPU<br>(ms) | Speed<br><sup>T4 GPU<br>(ms) | params<br><sup>(M) | FLOPs<br><sup>(B) |
-| ----------------------------------------------------------------------------------------- | --------------------- | -------------------- | ------------------------- | ---------------------------- | ------------------ | ----------------- |
+|-------------------------------------------------------------------------------------------|-----------------------|----------------------|---------------------------|------------------------------|--------------------|-------------------|
 | [YOLOv8n](https://github.com/ultralytics/ultralytics/releases/download/v8.0.0/yolov8n.pt) | 640                   | 37.3                 | -                         | -                            | 3.2                | 8.9               |
 | [YOLOv8s](https://github.com/ultralytics/ultralytics/releases/download/v8.0.0/yolov8s.pt) | 640                   | 44.9                 | -                         | -                            | 11.2               | 28.8              |
 | [YOLOv8m](https://github.com/ultralytics/ultralytics/releases/download/v8.0.0/yolov8m.pt) | 640                   | 50.2                 | -                         | -                            | 25.9               | 79.3              |
 | [YOLOv8l](https://github.com/ultralytics/ultralytics/releases/download/v8.0.0/yolov8l.pt) | 640                   | 52.9                 | -                         | -                            | 43.7               | 165.7             |
 | [YOLOv8x](https://github.com/ultralytics/ultralytics/releases/download/v8.0.0/yolov8x.pt) | 640                   | 53.9                 | -                         | -                            | 68.2               | 258.5             |
+
 
 <details>
   <summary>Table Notes</summary>
@@ -112,11 +113,12 @@
   sleep 6 && yolo task=detect mode=train device=\'3,4\' model=yolov8l.yaml data=coco.yaml epochs=300 batch=128 project=YOLOv8 name=yolov8l v5loader=True cache=disk scale=0.9 mixup=0.15 copy_paste=0.3 > /dev/null 2>&1 &
   sleep 8 && yolo task=detect mode=train device=\'5,6,7\' model=yolov8x.yaml data=coco.yaml epochs=300 batch=129 project=YOLOv8 name=yolov8x v5loader=True cache=disk scale=0.9 mixup=0.15 copy_paste=0.3 > /dev/null 2>&1 &
   sleep 0 && yolo task=detect mode=train device=\'0,1,2,3,4,5,6,7\' model=yolov8x6.yaml data=coco.yaml epochs=300 batch=128 project=YOLOv8 name=yolov8x6 v5loader=True cache=disk scale=0.9 mixup=0.15 copy_paste=0.3 imgsz=1280 > /dev/null 2>&1 &
-  ```
+  ````
 - **mAP<sup>val</sup>** values are for single-model single-scale on [COCO val2017](http://cocodataset.org) dataset.<br>Reproduce by `python val.py --data coco.yaml --img 640 --conf 0.001 --iou 0.65`
 - **Speed** averaged over COCO val images using a [AWS p3.2xlarge](https://aws.amazon.com/ec2/instance-types/p3/) instance. NMS times (~1 ms/img) not included.<br>Reproduce by `python val.py --data coco.yaml --img 640 --task speed --batch 1`
 
 </details>
+
 
 ## <div align="center">Integrations</div>
 
@@ -140,49 +142,46 @@
     <img src="https://github.com/ultralytics/yolov5/releases/download/v1.0/logo-neuralmagic.png" width="10%" /></a>
 </div>
 
-<<<<<<< HEAD
 |Roboflow|ClearML ⭐ NEW|Comet ⭐ NEW|Neural Magic ⭐ NEW|
 |:-:|:-:|:-:|:-:|
-|Label and export your custom datasets directly to YOLOv8 for training with [Roboflow](https://roboflow.com/?ref=ultralytics)|Automatically track, visualize and even remotely train YOLOv8 using [ClearML](https://cutt.ly/yolov5-readme-clearml) (open-source!)|Free forever, [Comet](https://bit.ly/yolov5-readme-comet2) lets you save YOLOv8 models, resume training, and interactively visualize and debug predictions|Run YOLOv8 inference up to 6x faster with [Neural Magic DeepSparse](https://bit.ly/yolov5-neuralmagic)|
-
-=======
-|                                                           Roboflow                                                           |                                                            ClearML ⭐ NEW                                                            |                                                                        Comet ⭐ NEW                                                                         |                                           Neural Magic ⭐ NEW                                           |
-| :--------------------------------------------------------------------------------------------------------------------------: | :---------------------------------------------------------------------------------------------------------------------------------: | :--------------------------------------------------------------------------------------------------------------------------------------------------------: | :----------------------------------------------------------------------------------------------------: |
-| Label and export your custom datasets directly to YOLOv5 for training with [Roboflow](https://roboflow.com/?ref=ultralytics) | Automatically track, visualize and even remotely train YOLOv5 using [ClearML](https://cutt.ly/yolov5-readme-clearml) (open-source!) | Free forever, [Comet](https://bit.ly/yolov5-readme-comet2) lets you save YOLOv5 models, resume training, and interactively visualise and debug predictions | Run YOLOv5 inference up to 6x faster with [Neural Magic DeepSparse](https://bit.ly/yolov5-neuralmagic) |
->>>>>>> 19bc8386
+|Label and export your custom datasets directly to YOLOv5 for training with [Roboflow](https://roboflow.com/?ref=ultralytics)|Automatically track, visualize and even remotely train YOLOv5 using [ClearML](https://cutt.ly/yolov5-readme-clearml) (open-source!)|Free forever, [Comet](https://bit.ly/yolov5-readme-comet2) lets you save YOLOv5 models, resume training, and interactively visualise and debug predictions|Run YOLOv5 inference up to 6x faster with [Neural Magic DeepSparse](https://bit.ly/yolov5-neuralmagic)|
+
 
 ## <div align="center">Ultralytics HUB</div>
 
-[Ultralytics HUB](https://bit.ly/ultralytics_hub) is our ⭐ **NEW** no-code solution to visualize datasets, train YOLOv8 🚀 models, and deploy to the real world in a seamless experience. Get started for **Free** now!
+[Ultralytics HUB](https://bit.ly/ultralytics_hub) is our ⭐ **NEW** no-code solution to visualize datasets, train YOLOv5 🚀 models, and deploy to the real world in a seamless experience. Get started for **Free** now!
 
 <a align="center" href="https://bit.ly/ultralytics_hub" target="_blank">
 <img width="100%" src="https://github.com/ultralytics/assets/raw/main/im/ultralytics-hub.png"></a>
 
+
 ## <div align="center">App</div>
 
-Run YOLOv8 models on your iOS or Android device by downloading the [Ultralytics App](https://ultralytics.com/app_install)!
+Run YOLOv5 models on your iOS or Android device by downloading the [Ultralytics App](https://ultralytics.com/app_install)!
 
 <a align="center" href="https://ultralytics.com/app_install" target="_blank">
 <img width="100%" alt="Ultralytics mobile app" src="https://github.com/ultralytics/assets/raw/main/im/ultralytics-app.png">
 
+
 ## <div align="center">Contribute</div>
 
-We love your input! We want to make contributing to YOLOv8 as easy and transparent as possible. Please see our [Contributing Guide](CONTRIBUTING.md) to get started, and fill out our YOLOv8 [Survey](https://ultralytics.com/survey?utm_source=github&utm_medium=social&utm_campaign=Survey) to send us feedback on your experiences. Thank you to all our contributors!
+We love your input! We want to make contributing to YOLOv5 as easy and transparent as possible. Please see our [Contributing Guide](ONTRIBUTING.md) to get started, and fill out the [YOLOv5 Survey](https://ultralytics.com/survey?utm_source=github&utm_medium=social&utm_campaign=Survey) to send us feedback on your experiences. Thank you to all our contributors!
 
 <!-- SVG image from https://opencollective.com/ultralytics/contributors.svg?width=990 -->
-
 <a href="https://github.com/ultralytics/yolov5/graphs/contributors"><img src="https://github.com/ultralytics/yolov5/releases/download/v1.0/image-contributors-1280.png"/></a>
 
+
 ## <div align="center">License</div>
 
-YOLOv8 is available under two different licenses:
+YOLOv5 is available under two different licenses:
 
 - **GPL-3.0 License**: See [LICENSE](https://github.com/ultralytics/ultralytics/blob/main/LICENSE) file for details.
 - **Enterprise License**: Provides greater flexibility for commercial product development without the open-source requirements of GPL-3.0. Typical use cases are embedding Ultralytics software and AI models in commercial products and applications. Request an Enterprise License at [Ultralytics Licensing](https://ultralytics.com/license).
 
+
 ## <div align="center">Contact</div>
 
-For YOLOv8 bugs and feature requests please visit [GitHub Issues](https://github.com/ultralytics/ultralytics/issues). For professional support please [Contact Us](https://ultralytics.com/contact).
+For YOLOv5 bugs and feature requests please visit [GitHub Issues](https://github.com/ultralytics/yolov5/issues). For professional support please [Contact Us](https://ultralytics.com/contact).
 
 <br>
 <div align="center">
@@ -206,4 +205,6 @@
   <img src="https://github.com/ultralytics/assets/raw/main/social/logo-transparent.png" width="3%" alt="" />
   <a href="https://www.instagram.com/ultralytics/" style="text-decoration:none;">
     <img src="https://github.com/ultralytics/assets/raw/main/social/logo-social-instagram.png" width="3%" alt="" /></a>
-</div>+</div>
+
+[tta]: https://github.com/ultralytics/yolov5/issues/303