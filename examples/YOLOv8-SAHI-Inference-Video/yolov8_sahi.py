--- conflicted
+++ resolved
@@ -12,81 +12,8 @@
 from ultralytics.utils.plotting import Annotator, colors
 
 
-<<<<<<< HEAD
-def run(weights="yolov8n.pt", source="test.mp4", view_img=False, save_img=False, exist_ok=False):
-    """
-    Run object detection on a video using YOLOv8 and SAHI.
-
-    Args:
-        weights (str): Model weights path.
-        source (str): Video file path.
-        view_img (bool): Show results.
-        save_img (bool): Save results.
-        exist_ok (bool): Overwrite existing files.
-    """
-    # Check source path
-    if not Path(source).exists():
-        raise FileNotFoundError(f"Source path '{source}' does not exist.")
-
-    yolov8_model_path = f"models/{weights}"
-    download_yolov8s_model(yolov8_model_path)
-    detection_model = AutoDetectionModel.from_pretrained(
-        model_type="yolov8", model_path=yolov8_model_path, confidence_threshold=0.3, device="cpu"
-    )
-
-    # Video setup
-    videocapture = cv2.VideoCapture(source)
-    frame_width, frame_height = int(videocapture.get(3)), int(videocapture.get(4))
-    fps, fourcc = int(videocapture.get(5)), cv2.VideoWriter_fourcc(*"mp4v")
-
-    # Output setup
-    save_dir = increment_path(Path("ultralytics_results_with_sahi") / "exp", exist_ok)
-    save_dir.mkdir(parents=True, exist_ok=True)
-    video_writer = cv2.VideoWriter(str(save_dir / f"{Path(source).stem}.mp4"), fourcc, fps, (frame_width, frame_height))
-
-    while videocapture.isOpened():
-        success, frame = videocapture.read()
-        if not success:
-            break
-
-        results = get_sliced_prediction(
-            frame, detection_model, slice_height=512, slice_width=512, overlap_height_ratio=0.2, overlap_width_ratio=0.2
-        )
-        object_prediction_list = results.object_prediction_list
-
-        boxes_list = []
-        clss_list = []
-        for ind, _ in enumerate(object_prediction_list):
-            boxes = (
-                object_prediction_list[ind].bbox.minx,
-                object_prediction_list[ind].bbox.miny,
-                object_prediction_list[ind].bbox.maxx,
-                object_prediction_list[ind].bbox.maxy,
-            )
-            clss = object_prediction_list[ind].category.name
-            boxes_list.append(boxes)
-            clss_list.append(clss)
-
-        for box, cls in zip(boxes_list, clss_list):
-            x1, y1, x2, y2 = box
-            cv2.rectangle(frame, (int(x1), int(y1)), (int(x2), int(y2)), (56, 56, 255), 2)
-            label = str(cls)
-            t_size = cv2.getTextSize(label, 0, fontScale=0.6, thickness=1)[0]
-            cv2.rectangle(
-                frame, (int(x1), int(y1) - t_size[1] - 3), (int(x1) + t_size[0], int(y1) + 3), (56, 56, 255), -1
-            )
-            cv2.putText(
-                frame, label, (int(x1), int(y1) - 2), 0, 0.6, [255, 255, 255], thickness=1, lineType=cv2.LINE_AA
-            )
-
-        if view_img:
-            cv2.imshow(Path(source).stem, frame)
-        if save_img:
-            video_writer.write(frame)
-=======
 class SAHIInference:
     """Runs YOLOv8 and SAHI for object detection on video with options to view, save, and track results."""
->>>>>>> 225e6e2b
 
     def __init__(self):
         """Initializes the SAHIInference class for performing sliced inference using SAHI with YOLOv8 models."""
