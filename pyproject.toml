--- conflicted
+++ resolved
@@ -99,17 +99,12 @@
     "onnx>=1.12.0", # ONNX export
     "coremltools>=7.0; platform_system != 'Windows' and python_version <= '3.11'", # CoreML supported on macOS and Linux
     "openvino>=2024.0.0", # OpenVINO export
-<<<<<<< HEAD
-    "tensorflow>=2.13.1", # TF bug https://github.com/ultralytics/ultralytics/issues/5161
-    "tensorflowjs>=3.9.0", # TF.js export, automatically installs tensorflow
-=======
     "tensorflow>=2.0.0", # TF bug https://github.com/ultralytics/ultralytics/issues/5161
     "tensorflowjs>=3.9.0", # TF.js export, automatically installs tensorflow
     "keras",  # not installed automatically by tensorflow>=2.16
     "flatbuffers>=23.5.26,<100; platform_machine == 'aarch64'", # update old 'flatbuffers' included inside tensorflow package
     "numpy==1.23.5; platform_machine == 'aarch64'", # fix error: `np.bool` was a deprecated alias for the builtin `bool` when using TensorRT models on NVIDIA Jetson
     "h5py!=3.11.0; platform_machine == 'aarch64'", # fix h5py build issues due to missing aarch64 wheels in 3.11 release
->>>>>>> 40137785
 ]
 explorer = [
     "lancedb", # vector search
