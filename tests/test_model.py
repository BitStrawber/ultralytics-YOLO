--- conflicted
+++ resolved
@@ -9,13 +9,8 @@
 
 
 def test_model_forward():
-<<<<<<< HEAD
-    model = YOLO.new("yolov8n.yaml")
+    model = YOLO("yolov8n.yaml")
     img = torch.rand(1, 3, 320, 320)
-=======
-    model = YOLO("yolov8n.yaml")
-    img = torch.rand(512 * 512 * 3).view(1, 3, 512, 512)
->>>>>>> d76d7af5
     model.forward(img)
     model(img)
 
@@ -35,20 +30,12 @@
 
 
 def test_visualize_preds():
-<<<<<<< HEAD
-    model = YOLO.load("yolov8n.pt")
-=======
-    model = YOLO("best.pt")
->>>>>>> d76d7af5
+    model = YOLO("yolov8n.pt")
     model.predict(source="ultralytics/assets")
 
 
 def test_val():
-<<<<<<< HEAD
-    model = YOLO.load("yolov8n.pt")
-=======
-    model = YOLO("best.pt")
->>>>>>> d76d7af5
+    model = YOLO("yolov8n.pt")
     model.val(data="coco128.yaml", imgsz=32)
 
 
@@ -62,11 +49,7 @@
 
 
 def test_model_train_pretrained():
-<<<<<<< HEAD
-    model = YOLO.load("yolov8n.pt")
-=======
-    model = YOLO("best.pt")
->>>>>>> d76d7af5
+    model = YOLO("yolov8n.pt")
     model.train(data="coco128.yaml", epochs=1, imgsz=32)
     model = YOLO.new("yolov8n.yaml")
     model.train(data="coco128.yaml", epochs=1, imgsz=32)
