# Ultralytics YOLO 🚀, GPL-3.0 license

from pathlib import Path

from ultralytics.yolo.configs import get_config
from ultralytics.yolo.utils import DEFAULT_CONFIG, ROOT, SETTINGS
from ultralytics.yolo.v8 import classify, detect, segment

CFG_DET = 'yolov8n.yaml'
CFG_SEG = 'yolov8n-seg.yaml'
CFG_CLS = 'squeezenet1_0'
CFG = get_config(DEFAULT_CONFIG)
MODEL = Path(SETTINGS['weights_dir']) / 'yolov8n'
SOURCE = ROOT / "assets"


def test_detect():
    overrides = {"data": "coco8.yaml", "model": CFG_DET, "imgsz": 32, "epochs": 1, "save": False}
    CFG.data = "coco8.yaml"

    # Trainer
    trainer = detect.DetectionTrainer(overrides=overrides)
    trainer.train()

    # Validator
    val = detect.DetectionValidator(args=CFG)
    val(model=trainer.best)  # validate best.pt

    # Predictor
    pred = detect.DetectionPredictor(overrides={"imgsz": [64, 64]})
<<<<<<< HEAD
    result = pred(source=SOURCE, model="yolov8n.pt")
    assert len(result), "predictor test failed"
=======
    result = pred(source=SOURCE, model=f"{MODEL}.pt", return_outputs=True)
    assert len(list(result)), "predictor test failed"
>>>>>>> f8e32c4c

    overrides["resume"] = trainer.last
    trainer = detect.DetectionTrainer(overrides=overrides)
    try:
        trainer.train()
    except Exception as e:
        print(f"Expected exception caught: {e}")
        return

    Exception("Resume test failed!")


def test_segment():
    overrides = {"data": "coco8-seg.yaml", "model": CFG_SEG, "imgsz": 32, "epochs": 1, "save": False}
    CFG.data = "coco8-seg.yaml"
    CFG.v5loader = False
    # YOLO(CFG_SEG).train(**overrides)  # works

    # trainer
    trainer = segment.SegmentationTrainer(overrides=overrides)
    trainer.train()

    # Validator
    val = segment.SegmentationValidator(args=CFG)
    val(model=trainer.best)  # validate best.pt

    # Predictor
    pred = segment.SegmentationPredictor(overrides={"imgsz": [64, 64]})
<<<<<<< HEAD
    result = pred(source=SOURCE, model="yolov8n-seg.pt")
    assert len(result) == 2, "predictor test failed"
=======
    result = pred(source=SOURCE, model=f"{MODEL}-seg.pt", return_outputs=True)
    assert len(list(result)) == 2, "predictor test failed"
>>>>>>> f8e32c4c

    # Test resume
    overrides["resume"] = trainer.last
    trainer = segment.SegmentationTrainer(overrides=overrides)
    try:
        trainer.train()
    except Exception as e:
        print(f"Expected exception caught: {e}")
        return

    Exception("Resume test failed!")


def test_classify():
    overrides = {"data": "mnist160", "model": "yolov8n-cls.yaml", "imgsz": 32, "epochs": 1, "batch": 64, "save": False}
    CFG.data = "mnist160"
    CFG.imgsz = 32
    CFG.batch = 64
    # YOLO(CFG_SEG).train(**overrides)  # works

    # Trainer
    trainer = classify.ClassificationTrainer(overrides=overrides)
    trainer.train()

    # Validator
    val = classify.ClassificationValidator(args=CFG)
    val(model=trainer.best)

    # Predictor
    pred = classify.ClassificationPredictor(overrides={"imgsz": [64, 64]})
<<<<<<< HEAD
    result = pred(source=SOURCE, model=trained_model)
    assert len(result) == 2, "predictor test failed"
=======
    result = pred(source=SOURCE, model=trainer.best, return_outputs=True)
    assert len(list(result)) == 2, "predictor test failed"
>>>>>>> f8e32c4c
<|MERGE_RESOLUTION|>--- conflicted
+++ resolved
@@ -28,13 +28,8 @@
 
     # Predictor
     pred = detect.DetectionPredictor(overrides={"imgsz": [64, 64]})
-<<<<<<< HEAD
-    result = pred(source=SOURCE, model="yolov8n.pt")
+    result = pred(source=SOURCE, model=f"{MODEL}.pt")
     assert len(result), "predictor test failed"
-=======
-    result = pred(source=SOURCE, model=f"{MODEL}.pt", return_outputs=True)
-    assert len(list(result)), "predictor test failed"
->>>>>>> f8e32c4c
 
     overrides["resume"] = trainer.last
     trainer = detect.DetectionTrainer(overrides=overrides)
@@ -63,13 +58,9 @@
 
     # Predictor
     pred = segment.SegmentationPredictor(overrides={"imgsz": [64, 64]})
-<<<<<<< HEAD
-    result = pred(source=SOURCE, model="yolov8n-seg.pt")
+    result = pred(source=SOURCE, model=f"{MODEL}-seg.pt")
     assert len(result) == 2, "predictor test failed"
-=======
-    result = pred(source=SOURCE, model=f"{MODEL}-seg.pt", return_outputs=True)
-    assert len(list(result)) == 2, "predictor test failed"
->>>>>>> f8e32c4c
+
 
     # Test resume
     overrides["resume"] = trainer.last
@@ -100,10 +91,5 @@
 
     # Predictor
     pred = classify.ClassificationPredictor(overrides={"imgsz": [64, 64]})
-<<<<<<< HEAD
-    result = pred(source=SOURCE, model=trained_model)
-    assert len(result) == 2, "predictor test failed"
-=======
-    result = pred(source=SOURCE, model=trainer.best, return_outputs=True)
-    assert len(list(result)) == 2, "predictor test failed"
->>>>>>> f8e32c4c
+    result = pred(source=SOURCE, model=trainer.best)
+    assert len(result) == 2, "predictor test failed"