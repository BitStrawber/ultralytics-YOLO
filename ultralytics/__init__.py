--- conflicted
+++ resolved
@@ -1,13 +1,9 @@
-# Ultralytics YOLO 🚀, GPL-3.0 license
-
-<<<<<<< HEAD
-__version__ = '8.0.62'
-=======
-__version__ = '8.0.64'
->>>>>>> e7a94c79
-
-from ultralytics.hub import start
-from ultralytics.yolo.engine.model import YOLO
-from ultralytics.yolo.utils.checks import check_yolo as checks
-
-__all__ = '__version__', 'YOLO', 'checks', 'start'  # allow simpler import
+# Ultralytics YOLO 🚀, GPL-3.0 license
+
+__version__ = '8.0.64'
+
+from ultralytics.hub import start
+from ultralytics.yolo.engine.model import YOLO
+from ultralytics.yolo.utils.checks import check_yolo as checks
+
+__all__ = '__version__', 'YOLO', 'checks', 'start'  # allow simpler import