--- conflicted
+++ resolved
@@ -3,21 +3,9 @@
 from pathlib import Path
 
 from ultralytics.engine.model import Model
-<<<<<<< HEAD
-from ultralytics.models import yolo  # noqa
-from ultralytics.nn.tasks import (
-    ClassificationModel,
-    DetectionModel,
-    PoseModel,
-    SegmentationModel,
-    MultiTaskModel,
-    OBBModel,
-)
-=======
 from ultralytics.models import yolo
-from ultralytics.nn.tasks import ClassificationModel, DetectionModel, OBBModel, PoseModel, SegmentationModel, WorldModel
+from ultralytics.nn.tasks import ClassificationModel, DetectionModel, OBBModel, PoseModel, SegmentationModel, WorldModel, MultiTaskModel
 from ultralytics.utils import ROOT, yaml_load
->>>>>>> edca88d1
 
 
 class YOLO(Model):
