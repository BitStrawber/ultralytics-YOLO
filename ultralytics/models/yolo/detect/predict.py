--- conflicted
+++ resolved
@@ -22,24 +22,19 @@
 
     def postprocess(self, preds, img, orig_imgs):
         """Post-processes predictions and returns a list of Results objects."""
-<<<<<<< HEAD
         preds, cls = ops.non_max_suppression(
-=======
-        preds = ops.non_max_suppression(
->>>>>>> b53a3989
             preds,
             self.args.conf,
             self.args.iou,
             agnostic=self.args.agnostic_nms,
             max_det=self.args.max_det,
             classes=self.args.classes,
-<<<<<<< HEAD
             return_all_scores=True,
-=======
->>>>>>> b53a3989
         )
 
-        if not isinstance(orig_imgs, list):  # input images are a torch.Tensor, not a list
+        if not isinstance(
+            orig_imgs, list
+        ):  # input images are a torch.Tensor, not a list
             orig_imgs = ops.convert_torch2numpy_batch(orig_imgs)
 
         results = []
@@ -47,5 +42,13 @@
             orig_img = orig_imgs[i]
             pred[:, :4] = ops.scale_boxes(img.shape[2:], pred[:, :4], orig_img.shape)
             img_path = self.batch[0][i]
-            results.append(Results(orig_img, path=img_path, names=self.model.names, boxes=pred, probs=cls[i]))
+            results.append(
+                Results(
+                    orig_img,
+                    path=img_path,
+                    names=self.model.names,
+                    boxes=pred,
+                    probs=cls[i],
+                )
+            )
         return results