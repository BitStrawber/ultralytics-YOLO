# Ultralytics YOLO 🚀, GPL-3.0 license

import contextlib
from copy import deepcopy
from pathlib import Path

import thop
import torch
import torch.nn as nn

from ultralytics.nn.modules import (C1, C2, C3, C3TR, SPP, SPPF, Bottleneck, BottleneckCSP, C2f, C3Ghost, C3x, Classify,
                                    Concat, Conv, ConvTranspose, Detect, DWConv, DWConvTranspose2d, Ensemble, Focus,
                                    GhostBottleneck, GhostConv, Pose, Segment)
from ultralytics.yolo.utils import DEFAULT_CFG_DICT, DEFAULT_CFG_KEYS, LOGGER, colorstr, emojis, yaml_load
from ultralytics.yolo.utils.checks import check_requirements, check_suffix, check_yaml
from ultralytics.yolo.utils.torch_utils import (fuse_conv_and_bn, fuse_deconv_and_bn, initialize_weights,
                                                intersect_dicts, make_divisible, model_info, scale_img, time_sync)


class BaseModel(nn.Module):
    """
    The BaseModel class serves as a base class for all the models in the Ultralytics YOLO family.
    """

    def forward(self, x, profile=False, visualize=False):
        """
        Forward pass of the model on a single scale.
        Wrapper for `_forward_once` method.

        Args:
            x (torch.Tensor): The input image tensor
            profile (bool): Whether to profile the model, defaults to False
            visualize (bool): Whether to return the intermediate feature maps, defaults to False

        Returns:
            (torch.Tensor): The output of the network.
        """
        return self._forward_once(x, profile, visualize)

    def _forward_once(self, x, profile=False, visualize=False):
        """
        Perform a forward pass through the network.

        Args:
            x (torch.Tensor): The input tensor to the model
            profile (bool):  Print the computation time of each layer if True, defaults to False.
            visualize (bool): Save the feature maps of the model if True, defaults to False

        Returns:
            (torch.Tensor): The last output of the model.
        """
        y, dt = [], []  # outputs
        for m in self.model:
            if m.f != -1:  # if not from previous layer
                x = y[m.f] if isinstance(m.f, int) else [x if j == -1 else y[j] for j in m.f]  # from earlier layers
            if profile:
                self._profile_one_layer(m, x, dt)
            x = m(x)  # run
            y.append(x if m.i in self.save else None)  # save output
            if visualize:
                LOGGER.info('visualize feature not yet supported')
                # TODO: feature_visualization(x, m.type, m.i, save_dir=visualize)
        return x

    def _profile_one_layer(self, m, x, dt):
        """
        Profile the computation time and FLOPs of a single layer of the model on a given input.
        Appends the results to the provided list.

        Args:
            m (nn.Module): The layer to be profiled.
            x (torch.Tensor): The input data to the layer.
            dt (list): A list to store the computation time of the layer.

        Returns:
            None
        """
        c = m == self.model[-1]  # is final layer, copy input as inplace fix
        o = thop.profile(m, inputs=[x.clone() if c else x], verbose=False)[0] / 1E9 * 2 if thop else 0  # FLOPs
        t = time_sync()
        for _ in range(10):
            m(x.clone() if c else x)
        dt.append((time_sync() - t) * 100)
        if m == self.model[0]:
            LOGGER.info(f"{'time (ms)':>10s} {'GFLOPs':>10s} {'params':>10s}  module")
        LOGGER.info(f'{dt[-1]:10.2f} {o:10.2f} {m.np:10.0f}  {m.type}')
        if c:
            LOGGER.info(f"{sum(dt):10.2f} {'-':>10s} {'-':>10s}  Total")

    def fuse(self, verbose=True):
        """
        Fuse the `Conv2d()` and `BatchNorm2d()` layers of the model into a single layer, in order to improve the
        computation efficiency.

        Returns:
            (nn.Module): The fused model is returned.
        """
        if not self.is_fused():
            for m in self.model.modules():
                if isinstance(m, (Conv, DWConv)) and hasattr(m, 'bn'):
                    m.conv = fuse_conv_and_bn(m.conv, m.bn)  # update conv
                    delattr(m, 'bn')  # remove batchnorm
                    m.forward = m.forward_fuse  # update forward
                if isinstance(m, ConvTranspose) and hasattr(m, 'bn'):
                    m.conv_transpose = fuse_deconv_and_bn(m.conv_transpose, m.bn)
                    delattr(m, 'bn')  # remove batchnorm
                    m.forward = m.forward_fuse  # update forward
            self.info(verbose=verbose)

        return self

    def is_fused(self, thresh=10):
        """
        Check if the model has less than a certain threshold of BatchNorm layers.

        Args:
            thresh (int, optional): The threshold number of BatchNorm layers. Default is 10.

        Returns:
            (bool): True if the number of BatchNorm layers in the model is less than the threshold, False otherwise.
        """
        bn = tuple(v for k, v in nn.__dict__.items() if 'Norm' in k)  # normalization layers, i.e. BatchNorm2d()
        return sum(isinstance(v, bn) for v in self.modules()) < thresh  # True if < 'thresh' BatchNorm layers in model

    def info(self, verbose=True, imgsz=640):
        """
        Prints model information

        Args:
            verbose (bool): if True, prints out the model information. Defaults to False
            imgsz (int): the size of the image that the model will be trained on. Defaults to 640
        """
        model_info(self, verbose=verbose, imgsz=imgsz)

    def _apply(self, fn):
        """
        `_apply()` is a function that applies a function to all the tensors in the model that are not
        parameters or registered buffers

        Args:
            fn: the function to apply to the model

        Returns:
            A model that is a Detect() object.
        """
        self = super()._apply(fn)
        m = self.model[-1]  # Detect()
        if isinstance(m, (Detect, Segment)):
            m.stride = fn(m.stride)
            m.anchors = fn(m.anchors)
            m.strides = fn(m.strides)
        return self

    def load(self, weights, verbose=True):
        """Load the weights into the model.

        Args:
            weights (dict) or (torch.nn.Module): The pre-trained weights to be loaded.
            verbose (bool, optional): Whether to log the transfer progress. Defaults to True.
        """
        model = weights['model'] if isinstance(weights, dict) else weights  # torchvision models are not dicts
        csd = model.float().state_dict()  # checkpoint state_dict as FP32
        csd = intersect_dicts(csd, self.state_dict())  # intersect
        self.load_state_dict(csd, strict=False)  # load
        if verbose:
            LOGGER.info(f'Transferred {len(csd)}/{len(self.model.state_dict())} items from pretrained weights')


class DetectionModel(BaseModel):
    # YOLOv8 detection model
    def __init__(self, cfg='yolov8n.yaml', ch=3, nc=None, verbose=True):  # model, input channels, number of classes
        super().__init__()
        self.yaml = cfg if isinstance(cfg, dict) else yaml_model_load(cfg)  # cfg dict

        # Define model
        ch = self.yaml['ch'] = self.yaml.get('ch', ch)  # input channels
        if nc and nc != self.yaml['nc']:
            LOGGER.info(f"Overriding model.yaml nc={self.yaml['nc']} with nc={nc}")
            self.yaml['nc'] = nc  # override yaml value
        self.model, self.save = parse_model(deepcopy(self.yaml), ch=ch, verbose=verbose)  # model, savelist
        self.names = {i: f'{i}' for i in range(self.yaml['nc'])}  # default names dict
        self.inplace = self.yaml.get('inplace', True)

        # Build strides
        m = self.model[-1]  # Detect()
        if isinstance(m, (Detect, Segment, Pose)):
            s = 256  # 2x min stride
            m.inplace = self.inplace
            forward = lambda x: self.forward(x)[0] if isinstance(m, (Segment, Pose)) else self.forward(x)
            m.stride = torch.tensor([s / x.shape[-2] for x in forward(torch.zeros(1, ch, s, s))])  # forward
            self.stride = m.stride
            m.bias_init()  # only run once

        # Init weights, biases
        initialize_weights(self)
        if verbose:
            self.info()
            LOGGER.info('')

    def forward(self, x, augment=False, profile=False, visualize=False):
        if augment:
            return self._forward_augment(x)  # augmented inference, None
        return self._forward_once(x, profile, visualize)  # single-scale inference, train

    def _forward_augment(self, x):
        img_size = x.shape[-2:]  # height, width
        s = [1, 0.83, 0.67]  # scales
        f = [None, 3, None]  # flips (2-ud, 3-lr)
        y = []  # outputs
        for si, fi in zip(s, f):
            xi = scale_img(x.flip(fi) if fi else x, si, gs=int(self.stride.max()))
            yi = self._forward_once(xi)[0]  # forward
            # cv2.imwrite(f'img_{si}.jpg', 255 * xi[0].cpu().numpy().transpose((1, 2, 0))[:, :, ::-1])  # save
            yi = self._descale_pred(yi, fi, si, img_size)
            y.append(yi)
        y = self._clip_augmented(y)  # clip augmented tails
        return torch.cat(y, -1), None  # augmented inference, train

    @staticmethod
    def _descale_pred(p, flips, scale, img_size, dim=1):
        # de-scale predictions following augmented inference (inverse operation)
        p[:, :4] /= scale  # de-scale
        x, y, wh, cls = p.split((1, 1, 2, p.shape[dim] - 4), dim)
        if flips == 2:
            y = img_size[0] - y  # de-flip ud
        elif flips == 3:
            x = img_size[1] - x  # de-flip lr
        return torch.cat((x, y, wh, cls), dim)

    def _clip_augmented(self, y):
        # Clip YOLOv5 augmented inference tails
        nl = self.model[-1].nl  # number of detection layers (P3-P5)
        g = sum(4 ** x for x in range(nl))  # grid points
        e = 1  # exclude layer count
        i = (y[0].shape[-1] // g) * sum(4 ** x for x in range(e))  # indices
        y[0] = y[0][..., :-i]  # large
        i = (y[-1].shape[-1] // g) * sum(4 ** (nl - 1 - x) for x in range(e))  # indices
        y[-1] = y[-1][..., i:]  # small
        return y


class SegmentationModel(DetectionModel):
    # YOLOv8 segmentation model
    def __init__(self, cfg='yolov8n-seg.yaml', ch=3, nc=None, verbose=True):
        super().__init__(cfg=cfg, ch=ch, nc=nc, verbose=verbose)

    def _forward_augment(self, x):
        raise NotImplementedError('WARNING ⚠️ SegmentationModel has not supported augment inference yet!')


class PoseModel(DetectionModel):

    def __init__(self, cfg='yolov8n-pose.yaml', ch=3, nc=None, data_kpt_shape=(None, None), verbose=True):
        if not isinstance(cfg, dict):
            cfg = yaml_load(check_yaml(cfg), append_filename=True)  # load model YAML
        if any(data_kpt_shape) and list(data_kpt_shape) != list(cfg['kpt_shape']):
            LOGGER.info(f"Overriding model.yaml kpt_shape={cfg['kpt_shape']} with kpt_shape={data_kpt_shape}")
            cfg['kpt_shape'] = data_kpt_shape
        super().__init__(cfg, ch, nc, verbose)


class ClassificationModel(BaseModel):
    # YOLOv8 classification model
    def __init__(self,
                 cfg=None,
                 model=None,
                 ch=3,
                 nc=None,
                 cutoff=10,
                 verbose=True):  # yaml, model, channels, number of classes, cutoff index, verbose flag
        super().__init__()
        self._from_detection_model(model, nc, cutoff) if model is not None else self._from_yaml(cfg, ch, nc, verbose)

    def _from_detection_model(self, model, nc=1000, cutoff=10):
        # Create a YOLOv5 classification model from a YOLOv5 detection model
        from ultralytics.nn.autobackend import AutoBackend
        if isinstance(model, AutoBackend):
            model = model.model  # unwrap DetectMultiBackend
        model.model = model.model[:cutoff]  # backbone
        m = model.model[-1]  # last layer
        ch = m.conv.in_channels if hasattr(m, 'conv') else m.cv1.conv.in_channels  # ch into module
        c = Classify(ch, nc)  # Classify()
        c.i, c.f, c.type = m.i, m.f, 'models.common.Classify'  # index, from, type
        model.model[-1] = c  # replace
        self.model = model.model
        self.stride = model.stride
        self.save = []
        self.nc = nc

    def _from_yaml(self, cfg, ch, nc, verbose):
        self.yaml = cfg if isinstance(cfg, dict) else yaml_model_load(cfg)  # cfg dict

        # Define model
        ch = self.yaml['ch'] = self.yaml.get('ch', ch)  # input channels
        if nc and nc != self.yaml['nc']:
            LOGGER.info(f"Overriding model.yaml nc={self.yaml['nc']} with nc={nc}")
            self.yaml['nc'] = nc  # override yaml value
        elif not nc and not self.yaml.get('nc', None):
            raise ValueError('nc not specified. Must specify nc in model.yaml or function arguments.')
        self.model, self.save = parse_model(deepcopy(self.yaml), ch=ch, verbose=verbose)  # model, savelist
        self.stride = torch.Tensor([1])  # no stride constraints
        self.names = {i: f'{i}' for i in range(self.yaml['nc'])}  # default names dict
        self.info()

    @staticmethod
    def reshape_outputs(model, nc):
        # Update a TorchVision classification model to class count 'n' if required
        name, m = list((model.model if hasattr(model, 'model') else model).named_children())[-1]  # last module
        if isinstance(m, Classify):  # YOLO Classify() head
            if m.linear.out_features != nc:
                m.linear = nn.Linear(m.linear.in_features, nc)
        elif isinstance(m, nn.Linear):  # ResNet, EfficientNet
            if m.out_features != nc:
                setattr(model, name, nn.Linear(m.in_features, nc))
        elif isinstance(m, nn.Sequential):
            types = [type(x) for x in m]
            if nn.Linear in types:
                i = types.index(nn.Linear)  # nn.Linear index
                if m[i].out_features != nc:
                    m[i] = nn.Linear(m[i].in_features, nc)
            elif nn.Conv2d in types:
                i = types.index(nn.Conv2d)  # nn.Conv2d index
                if m[i].out_channels != nc:
                    m[i] = nn.Conv2d(m[i].in_channels, nc, m[i].kernel_size, m[i].stride, bias=m[i].bias is not None)


# Functions ------------------------------------------------------------------------------------------------------------


def torch_safe_load(weight):
    """
    This function attempts to load a PyTorch model with the torch.load() function. If a ModuleNotFoundError is raised,
    it catches the error, logs a warning message, and attempts to install the missing module via the
    check_requirements() function. After installation, the function again attempts to load the model using torch.load().

    Args:
        weight (str): The file path of the PyTorch model.

    Returns:
        The loaded PyTorch model.
    """
    from ultralytics.yolo.utils.downloads import attempt_download_asset

    check_suffix(file=weight, suffix='.pt')
    file = attempt_download_asset(weight)  # search online if missing locally
    try:
        return torch.load(file, map_location='cpu'), file  # load
    except ModuleNotFoundError as e:  # e.name is missing module name
        if e.name == 'models':
            raise TypeError(
                emojis(f'ERROR ❌️ {weight} appears to be an Ultralytics YOLOv5 model originally trained '
                       f'with https://github.com/ultralytics/yolov5.\nThis model is NOT forwards compatible with '
                       f'YOLOv8 at https://github.com/ultralytics/ultralytics.'
                       f"\nRecommend fixes are to train a new model using the latest 'ultralytics' package or to "
                       f"run a command with an official YOLOv8 model, i.e. 'yolo predict model=yolov8n.pt'")) from e
        LOGGER.warning(f"WARNING ⚠️ {weight} appears to require '{e.name}', which is not in ultralytics requirements."
                       f"\nAutoInstall will run now for '{e.name}' but this feature will be removed in the future."
                       f"\nRecommend fixes are to train a new model using the latest 'ultralytics' package or to "
                       f"run a command with an official YOLOv8 model, i.e. 'yolo predict model=yolov8n.pt'")
        check_requirements(e.name)  # install missing module

        return torch.load(file, map_location='cpu'), file  # load


def attempt_load_weights(weights, device=None, inplace=True, fuse=False):
    # Loads an ensemble of models weights=[a,b,c] or a single model weights=[a] or weights=a

    ensemble = Ensemble()
    for w in weights if isinstance(weights, list) else [weights]:
        ckpt, w = torch_safe_load(w)  # load ckpt
        args = {**DEFAULT_CFG_DICT, **ckpt['train_args']}  # combine model and default args, preferring model args
        model = (ckpt.get('ema') or ckpt['model']).to(device).float()  # FP32 model

        # Model compatibility updates
        model.args = args  # attach args to model
        model.pt_path = w  # attach *.pt file path to model
        model.task = guess_model_task(model)
        if not hasattr(model, 'stride'):
            model.stride = torch.tensor([32.])

        # Append
        ensemble.append(model.fuse().eval() if fuse and hasattr(model, 'fuse') else model.eval())  # model in eval mode

    # Module compatibility updates
    for m in ensemble.modules():
        t = type(m)
        if t in (nn.Hardswish, nn.LeakyReLU, nn.ReLU, nn.ReLU6, nn.SiLU, Detect, Segment):
            m.inplace = inplace  # torch 1.7.0 compatibility
        elif t is nn.Upsample and not hasattr(m, 'recompute_scale_factor'):
            m.recompute_scale_factor = None  # torch 1.11.0 compatibility

    # Return model
    if len(ensemble) == 1:
        return ensemble[-1]

    # Return ensemble
    LOGGER.info(f'Ensemble created with {weights}\n')
    for k in 'names', 'nc', 'yaml':
        setattr(ensemble, k, getattr(ensemble[0], k))
    ensemble.stride = ensemble[torch.argmax(torch.tensor([m.stride.max() for m in ensemble])).int()].stride
    assert all(ensemble[0].nc == m.nc for m in ensemble), f'Models differ in class counts: {[m.nc for m in ensemble]}'
    return ensemble


def attempt_load_one_weight(weight, device=None, inplace=True, fuse=False):
    # Loads a single model weights
    ckpt, weight = torch_safe_load(weight)  # load ckpt
    args = {**DEFAULT_CFG_DICT, **ckpt['train_args']}  # combine model and default args, preferring model args
    model = (ckpt.get('ema') or ckpt['model']).to(device).float()  # FP32 model

    # Model compatibility updates
    model.args = {k: v for k, v in args.items() if k in DEFAULT_CFG_KEYS}  # attach args to model
    model.pt_path = weight  # attach *.pt file path to model
    model.task = guess_model_task(model)
    if not hasattr(model, 'stride'):
        model.stride = torch.tensor([32.])

    model = model.fuse().eval() if fuse and hasattr(model, 'fuse') else model.eval()  # model in eval mode

    # Module compatibility updates
    for m in model.modules():
        t = type(m)
        if t in (nn.Hardswish, nn.LeakyReLU, nn.ReLU, nn.ReLU6, nn.SiLU, Detect, Segment):
            m.inplace = inplace  # torch 1.7.0 compatibility
        elif t is nn.Upsample and not hasattr(m, 'recompute_scale_factor'):
            m.recompute_scale_factor = None  # torch 1.11.0 compatibility

    # Return model and ckpt
    return model, ckpt


def parse_model(d, ch, verbose=True):  # model_dict, input_channels(3)
<<<<<<< HEAD
    # Parse a YOLO model.yaml dictionary
    if verbose:
        LOGGER.info(f"\n{'':>3}{'from':>20}{'n':>3}{'params':>10}  {'module':<45}{'arguments':<30}")

    nc, gd, gw = d['nc'], d['depth_multiple'], d['width_multiple']  # required model keys
    kpt_shape, act = d.get('kpt_shape'), d.get('activation')  # noqa F841 optional model keys
=======
    # Parse a YOLO model.yaml dictionary into a PyTorch model
    import ast

    # Args
    max_channels = float('inf')
    nc, act, scales = (d.get(x) for x in ('nc', 'act', 'scales'))
    depth, width = (d.get(x, 1.0) for x in ('depth_multiple', 'width_multiple'))
    if scales:
        scale = d.get('scale')
        if not scale:
            scale = tuple(scales.keys())[0]
            LOGGER.warning(f"WARNING ⚠️ no model scale passed. Assuming scale='{scale}'.")
        depth, width, max_channels = scales[scale]
>>>>>>> 25cc0740

    if act:
        Conv.default_act = eval(act)  # redefine default activation, i.e. Conv.default_act = nn.SiLU()
        if verbose:
            LOGGER.info(f"{colorstr('activation:')} {act}")  # print

    if verbose:
        LOGGER.info(f"\n{'':>3}{'from':>20}{'n':>3}{'params':>10}  {'module':<45}{'arguments':<30}")
    ch = [ch]
    layers, save, c2 = [], [], ch[-1]  # layers, savelist, ch out
    for i, (f, n, m, args) in enumerate(d['backbone'] + d['head']):  # from, number, module, args
        m = getattr(torch.nn, m[3:]) if 'nn.' in m else globals()[m]  # get module
        for j, a in enumerate(args):
            if isinstance(a, str):
                with contextlib.suppress(ValueError):
                    args[j] = locals()[a] if a in locals() else ast.literal_eval(a)

        n = n_ = max(round(n * depth), 1) if n > 1 else n  # depth gain
        if m in (Classify, Conv, ConvTranspose, GhostConv, Bottleneck, GhostBottleneck, SPP, SPPF, DWConv, Focus,
                 BottleneckCSP, C1, C2, C2f, C3, C3TR, C3Ghost, nn.ConvTranspose2d, DWConvTranspose2d, C3x):
            c1, c2 = ch[f], args[0]
            if c2 != nc:  # if c2 not equal to number of classes (i.e. for Classify() output)
                c2 = make_divisible(min(c2, max_channels) * width, 8)

            args = [c1, c2, *args[1:]]
            if m in (BottleneckCSP, C1, C2, C2f, C3, C3TR, C3Ghost, C3x):
                args.insert(2, n)  # number of repeats
                n = 1
        elif m is nn.BatchNorm2d:
            args = [ch[f]]
        elif m is Concat:
            c2 = sum(ch[x] for x in f)
        elif m in (Detect, Segment, Pose):
            args.append([ch[x] for x in f])
            if m is Segment:
                args[2] = make_divisible(min(args[2], max_channels) * width, 8)
        else:
            c2 = ch[f]

        m_ = nn.Sequential(*(m(*args) for _ in range(n))) if n > 1 else m(*args)  # module
        t = str(m)[8:-2].replace('__main__.', '')  # module type
        m.np = sum(x.numel() for x in m_.parameters())  # number params
        m_.i, m_.f, m_.type = i, f, t  # attach index, 'from' index, type
        if verbose:
            LOGGER.info(f'{i:>3}{str(f):>20}{n_:>3}{m.np:10.0f}  {t:<45}{str(args):<30}')  # print
        save.extend(x % i for x in ([f] if isinstance(f, int) else f) if x != -1)  # append to savelist
        layers.append(m_)
        if i == 0:
            ch = []
        ch.append(c2)
    return nn.Sequential(*layers), sorted(save)


def yaml_model_load(path):
    import re

    path = Path(path)
    if path.stem in (f'yolov{d}{x}6' for x in 'nsmlx' for d in (5, 8)):
        new_stem = re.sub(r'(\d+)([nslmx])6(.+)?$', r'\1\2-p6\3', path.stem)
        LOGGER.warning(f'WARNING ⚠️ Ultralytics YOLO P6 models now use -p6 suffix. Renaming {path.stem} to {new_stem}.')
        path = path.with_stem(new_stem)

    unified_path = re.sub(r'(\d+)([nslmx])(.+)?$', r'\1\3', str(path))  # i.e. yolov8x.yaml -> yolov8.yaml
    yaml_file = check_yaml(unified_path, hard=False) or check_yaml(path)
    d = yaml_load(yaml_file)  # model dict
    d['scale'] = guess_model_scale(path)
    d['yaml_file'] = str(path)
    return d


def guess_model_scale(model_path):
    """
    Takes a path to a YOLO model's YAML file as input and extracts the size character of the model's scale.
    The function uses regular expression matching to find the pattern of the model scale in the YAML file name,
    which is denoted by n, s, m, l, or x. The function returns the size character of the model scale as a string.

    Args:
        model_path (str or Path): The path to the YOLO model's YAML file.

    Returns:
        (str): The size character of the model's scale, which can be n, s, m, l, or x.
    """
    with contextlib.suppress(AttributeError):
        import re
        return re.search(r'yolov\d+([nslmx])', Path(model_path).stem).group(1)  # n, s, m, l, or x
    return ''


def guess_model_task(model):
    """
    Guess the task of a PyTorch model from its architecture or configuration.

    Args:
        model (nn.Module) or (dict): PyTorch model or model configuration in YAML format.

    Returns:
        str: Task of the model ('detect', 'segment', 'classify').

    Raises:
        SyntaxError: If the task of the model could not be determined.
    """

    def cfg2task(cfg):
        # Guess from YAML dictionary
        m = cfg['head'][-1][-2].lower()  # output module name
        if m in ('classify', 'classifier', 'cls', 'fc'):
            return 'classify'
        if m == 'detect':
            return 'detect'
        if m == 'segment':
            return 'segment'
        if m == 'pose':
            return 'pose'

    # Guess from model cfg
    if isinstance(model, dict):
        with contextlib.suppress(Exception):
            return cfg2task(model)

    # Guess from PyTorch model
    if isinstance(model, nn.Module):  # PyTorch model
        for x in 'model.args', 'model.model.args', 'model.model.model.args':
            with contextlib.suppress(Exception):
                return eval(x)['task']
        for x in 'model.yaml', 'model.model.yaml', 'model.model.model.yaml':
            with contextlib.suppress(Exception):
                return cfg2task(eval(x))

        for m in model.modules():
            if isinstance(m, Detect):
                return 'detect'
            elif isinstance(m, Segment):
                return 'segment'
            elif isinstance(m, Classify):
                return 'classify'
            elif isinstance(m, Pose):
                return 'pose'

    # Guess from model filename
    if isinstance(model, (str, Path)):
        model = Path(model)
        if '-seg' in model.stem or 'segment' in model.parts:
            return 'segment'
        elif '-cls' in model.stem or 'classify' in model.parts:
            return 'classify'
        elif '-pose' in model.stem or 'pose' in model.parts:
            return 'pose'
        elif 'detect' in model.parts:
            return 'detect'

    # Unable to determine task from model
    LOGGER.warning("WARNING ⚠️ Unable to automatically guess model task, assuming 'task=detect'. "
                   "Explicitly define task for your model, i.e. 'task=detect', 'segment', 'classify', or 'pose'.")
    return 'detect'  # assume detect<|MERGE_RESOLUTION|>--- conflicted
+++ resolved
@@ -430,28 +430,19 @@
 
 
 def parse_model(d, ch, verbose=True):  # model_dict, input_channels(3)
-<<<<<<< HEAD
-    # Parse a YOLO model.yaml dictionary
-    if verbose:
-        LOGGER.info(f"\n{'':>3}{'from':>20}{'n':>3}{'params':>10}  {'module':<45}{'arguments':<30}")
-
-    nc, gd, gw = d['nc'], d['depth_multiple'], d['width_multiple']  # required model keys
-    kpt_shape, act = d.get('kpt_shape'), d.get('activation')  # noqa F841 optional model keys
-=======
     # Parse a YOLO model.yaml dictionary into a PyTorch model
     import ast
 
     # Args
     max_channels = float('inf')
     nc, act, scales = (d.get(x) for x in ('nc', 'act', 'scales'))
-    depth, width = (d.get(x, 1.0) for x in ('depth_multiple', 'width_multiple'))
+    depth, width, kpt_shape = (d.get(x, 1.0) for x in ('depth_multiple', 'width_multiple', 'kpt_shape'))
     if scales:
         scale = d.get('scale')
         if not scale:
             scale = tuple(scales.keys())[0]
             LOGGER.warning(f"WARNING ⚠️ no model scale passed. Assuming scale='{scale}'.")
         depth, width, max_channels = scales[scale]
->>>>>>> 25cc0740
 
     if act:
         Conv.default_act = eval(act)  # redefine default activation, i.e. Conv.default_act = nn.SiLU()
