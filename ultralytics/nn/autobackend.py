# Ultralytics YOLO 🚀, AGPL-3.0 license

import ast
import contextlib
import json
import platform
import zipfile
from collections import OrderedDict, namedtuple
from pathlib import Path

import cv2
import numpy as np
import torch
import torch.nn as nn
from PIL import Image

from ultralytics.utils import ARM64, LINUX, LOGGER, ROOT, yaml_load
from ultralytics.utils.checks import check_requirements, check_suffix, check_version, check_yaml
from ultralytics.utils.downloads import attempt_download_asset, is_url


def check_class_names(names):
    """
    Check class names.

    Map imagenet class codes to human-readable names if required. Convert lists to dicts.
    """
    if isinstance(names, list):  # names is a list
        names = dict(enumerate(names))  # convert to dict
    if isinstance(names, dict):
        # Convert 1) string keys to int, i.e. '0' to 0, and non-string values to strings, i.e. True to 'True'
        names = {int(k): str(v) for k, v in names.items()}
        n = len(names)
        if max(names.keys()) >= n:
            raise KeyError(f'{n}-class dataset requires class indices 0-{n - 1}, but you have invalid class indices '
                           f'{min(names.keys())}-{max(names.keys())} defined in your dataset YAML.')
        if isinstance(names[0], str) and names[0].startswith('n0'):  # imagenet class codes, i.e. 'n01440764'
            names_map = yaml_load(ROOT / 'cfg/datasets/ImageNet.yaml')['map']  # human-readable names
            names = {k: names_map[v] for k, v in names.items()}
    return names


class AutoBackend(nn.Module):
    """
    Handles dynamic backend selection for running inference using Ultralytics YOLO models.

    The AutoBackend class is designed to provide an abstraction layer for various inference engines. It supports a wide
    range of formats, each with specific naming conventions as outlined below:

        Supported Formats and Naming Conventions:
            | Format                | File Suffix      |
            |-----------------------|------------------|
            | PyTorch               | *.pt             |
            | TorchScript           | *.torchscript    |
            | ONNX Runtime          | *.onnx           |
<<<<<<< HEAD
            | ONNX OpenCV DNN       | *.onnx dnn=True  |
            | OpenVINO              | *openvino_model/ |
=======
            | ONNX OpenCV DNN       | *.onnx (dnn=True)|
            | OpenVINO              | *.xml            |
>>>>>>> 1d199262
            | CoreML                | *.mlpackage      |
            | TensorRT              | *.engine         |
            | TensorFlow SavedModel | *_saved_model    |
            | TensorFlow GraphDef   | *.pb             |
            | TensorFlow Lite       | *.tflite         |
            | TensorFlow Edge TPU   | *_edgetpu.tflite |
            | PaddlePaddle          | *_paddle_model   |
            | ncnn                  | *_ncnn_model     |

    This class offers dynamic backend switching capabilities based on the input model format, making it easier to deploy
    models across various platforms.
    """

    @torch.no_grad()
    def __init__(self,
                 weights='yolov8n.pt',
                 device=torch.device('cpu'),
                 dnn=False,
                 data=None,
                 fp16=False,
                 fuse=True,
                 verbose=True):
        """
        Initialize the AutoBackend for inference.

        Args:
            weights (str): Path to the model weights file. Defaults to 'yolov8n.pt'.
            device (torch.device): Device to run the model on. Defaults to CPU.
            dnn (bool): Use OpenCV DNN module for ONNX inference. Defaults to False.
            data (str | Path | optional): Path to the additional data.yaml file containing class names. Optional.
            fp16 (bool): Enable half-precision inference. Supported only on specific backends. Defaults to False.
            fuse (bool): Fuse Conv2D + BatchNorm layers for optimization. Defaults to True.
            verbose (bool): Enable verbose logging. Defaults to True.
        """
        super().__init__()
        w = str(weights[0] if isinstance(weights, list) else weights)
        nn_module = isinstance(weights, torch.nn.Module)
        pt, jit, onnx, xml, engine, coreml, saved_model, pb, tflite, edgetpu, tfjs, paddle, ncnn, triton = \
            self._model_type(w)
        fp16 &= pt or jit or onnx or xml or engine or nn_module or triton  # FP16
        nhwc = coreml or saved_model or pb or tflite or edgetpu  # BHWC formats (vs torch BCWH)
        stride = 32  # default stride
        model, metadata = None, None

        # Set device
        cuda = torch.cuda.is_available() and device.type != 'cpu'  # use CUDA
        if cuda and not any([nn_module, pt, jit, engine]):  # GPU dataloader formats
            device = torch.device('cpu')
            cuda = False

        # Download if not local
        if not (pt or triton or nn_module):
            w = attempt_download_asset(w)

        # Load model
        if nn_module:  # in-memory PyTorch model
            model = weights.to(device)
            model = model.fuse(verbose=verbose) if fuse else model
            if hasattr(model, 'kpt_shape'):
                kpt_shape = model.kpt_shape  # pose-only
            stride = max(int(model.stride.max()), 32)  # model stride
            names = model.module.names if hasattr(model, 'module') else model.names  # get class names
            model.half() if fp16 else model.float()
            self.model = model  # explicitly assign for to(), cpu(), cuda(), half()
            pt = True
        elif pt:  # PyTorch
            from ultralytics.nn.tasks import attempt_load_weights
            model = attempt_load_weights(weights if isinstance(weights, list) else w,
                                         device=device,
                                         inplace=True,
                                         fuse=fuse)
            if hasattr(model, 'kpt_shape'):
                kpt_shape = model.kpt_shape  # pose-only
            stride = max(int(model.stride.max()), 32)  # model stride
            names = model.module.names if hasattr(model, 'module') else model.names  # get class names
            model.half() if fp16 else model.float()
            self.model = model  # explicitly assign for to(), cpu(), cuda(), half()
        elif jit:  # TorchScript
            LOGGER.info(f'Loading {w} for TorchScript inference...')
            extra_files = {'config.txt': ''}  # model metadata
            model = torch.jit.load(w, _extra_files=extra_files, map_location=device)
            model.half() if fp16 else model.float()
            if extra_files['config.txt']:  # load metadata dict
                metadata = json.loads(extra_files['config.txt'], object_hook=lambda x: dict(x.items()))
        elif dnn:  # ONNX OpenCV DNN
            LOGGER.info(f'Loading {w} for ONNX OpenCV DNN inference...')
            check_requirements('opencv-python>=4.5.4')
            net = cv2.dnn.readNetFromONNX(w)
        elif onnx:  # ONNX Runtime
            LOGGER.info(f'Loading {w} for ONNX Runtime inference...')
            check_requirements(('onnx', 'onnxruntime-gpu' if cuda else 'onnxruntime'))
            import onnxruntime
            providers = ['CUDAExecutionProvider', 'CPUExecutionProvider'] if cuda else ['CPUExecutionProvider']
            session = onnxruntime.InferenceSession(w, providers=providers)
            output_names = [x.name for x in session.get_outputs()]
            metadata = session.get_modelmeta().custom_metadata_map  # metadata
        elif xml:  # OpenVINO
            LOGGER.info(f'Loading {w} for OpenVINO inference...')
            check_requirements('openvino>=2023.0')  # requires openvino-dev: https://pypi.org/project/openvino-dev/
            from openvino.runtime import Core, Layout, get_batch  # noqa
            core = Core()
            w = Path(w)
            if not w.is_file():  # if not *.xml
                w = next(w.glob('*.xml'))  # get *.xml file from *_openvino_model dir
            ov_model = core.read_model(model=str(w), weights=w.with_suffix('.bin'))
            if ov_model.get_parameters()[0].get_layout().empty:
                ov_model.get_parameters()[0].set_layout(Layout('NCHW'))
            batch_dim = get_batch(ov_model)
            if batch_dim.is_static:
                batch_size = batch_dim.get_length()
            ov_compiled_model = core.compile_model(ov_model, device_name='AUTO')  # AUTO selects best available device
            metadata = w.parent / 'metadata.yaml'
        elif engine:  # TensorRT
            LOGGER.info(f'Loading {w} for TensorRT inference...')
            try:
                import tensorrt as trt  # noqa https://developer.nvidia.com/nvidia-tensorrt-download
            except ImportError:
                if LINUX:
                    check_requirements('nvidia-tensorrt', cmds='-U --index-url https://pypi.ngc.nvidia.com')
                import tensorrt as trt  # noqa
            check_version(trt.__version__, '7.0.0', hard=True)  # require tensorrt>=7.0.0
            if device.type == 'cpu':
                device = torch.device('cuda:0')
            Binding = namedtuple('Binding', ('name', 'dtype', 'shape', 'data', 'ptr'))
            logger = trt.Logger(trt.Logger.INFO)
            # Read file
            with open(w, 'rb') as f, trt.Runtime(logger) as runtime:
                meta_len = int.from_bytes(f.read(4), byteorder='little')  # read metadata length
                metadata = json.loads(f.read(meta_len).decode('utf-8'))  # read metadata
                model = runtime.deserialize_cuda_engine(f.read())  # read engine
            context = model.create_execution_context()
            bindings = OrderedDict()
            output_names = []
            fp16 = False  # default updated below
            dynamic = False
            for i in range(model.num_bindings):
                name = model.get_binding_name(i)
                dtype = trt.nptype(model.get_binding_dtype(i))
                if model.binding_is_input(i):
                    if -1 in tuple(model.get_binding_shape(i)):  # dynamic
                        dynamic = True
                        context.set_binding_shape(i, tuple(model.get_profile_shape(0, i)[2]))
                    if dtype == np.float16:
                        fp16 = True
                else:  # output
                    output_names.append(name)
                shape = tuple(context.get_binding_shape(i))
                im = torch.from_numpy(np.empty(shape, dtype=dtype)).to(device)
                bindings[name] = Binding(name, dtype, shape, im, int(im.data_ptr()))
            binding_addrs = OrderedDict((n, d.ptr) for n, d in bindings.items())
            batch_size = bindings['images'].shape[0]  # if dynamic, this is instead max batch size
        elif coreml:  # CoreML
            LOGGER.info(f'Loading {w} for CoreML inference...')
            import coremltools as ct
            model = ct.models.MLModel(w)
            metadata = dict(model.user_defined_metadata)
        elif saved_model:  # TF SavedModel
            LOGGER.info(f'Loading {w} for TensorFlow SavedModel inference...')
            import tensorflow as tf
            keras = False  # assume TF1 saved_model
            model = tf.keras.models.load_model(w) if keras else tf.saved_model.load(w)
            metadata = Path(w) / 'metadata.yaml'
        elif pb:  # GraphDef https://www.tensorflow.org/guide/migrate#a_graphpb_or_graphpbtxt
            LOGGER.info(f'Loading {w} for TensorFlow GraphDef inference...')
            import tensorflow as tf

            from ultralytics.engine.exporter import gd_outputs

            def wrap_frozen_graph(gd, inputs, outputs):
                """Wrap frozen graphs for deployment."""
                x = tf.compat.v1.wrap_function(lambda: tf.compat.v1.import_graph_def(gd, name=''), [])  # wrapped
                ge = x.graph.as_graph_element
                return x.prune(tf.nest.map_structure(ge, inputs), tf.nest.map_structure(ge, outputs))

            gd = tf.Graph().as_graph_def()  # TF GraphDef
            with open(w, 'rb') as f:
                gd.ParseFromString(f.read())
            frozen_func = wrap_frozen_graph(gd, inputs='x:0', outputs=gd_outputs(gd))
        elif tflite or edgetpu:  # https://www.tensorflow.org/lite/guide/python#install_tensorflow_lite_for_python
            try:  # https://coral.ai/docs/edgetpu/tflite-python/#update-existing-tf-lite-code-for-the-edge-tpu
                from tflite_runtime.interpreter import Interpreter, load_delegate
            except ImportError:
                import tensorflow as tf
                Interpreter, load_delegate = tf.lite.Interpreter, tf.lite.experimental.load_delegate
            if edgetpu:  # TF Edge TPU https://coral.ai/software/#edgetpu-runtime
                LOGGER.info(f'Loading {w} for TensorFlow Lite Edge TPU inference...')
                delegate = {
                    'Linux': 'libedgetpu.so.1',
                    'Darwin': 'libedgetpu.1.dylib',
                    'Windows': 'edgetpu.dll'}[platform.system()]
                interpreter = Interpreter(model_path=w, experimental_delegates=[load_delegate(delegate)])
            else:  # TFLite
                LOGGER.info(f'Loading {w} for TensorFlow Lite inference...')
                interpreter = Interpreter(model_path=w)  # load TFLite model
            interpreter.allocate_tensors()  # allocate
            input_details = interpreter.get_input_details()  # inputs
            output_details = interpreter.get_output_details()  # outputs
            # Load metadata
            with contextlib.suppress(zipfile.BadZipFile):
                with zipfile.ZipFile(w, 'r') as model:
                    meta_file = model.namelist()[0]
                    metadata = ast.literal_eval(model.read(meta_file).decode('utf-8'))
        elif tfjs:  # TF.js
            raise NotImplementedError('YOLOv8 TF.js inference is not currently supported.')
        elif paddle:  # PaddlePaddle
            LOGGER.info(f'Loading {w} for PaddlePaddle inference...')
            check_requirements('paddlepaddle-gpu' if cuda else 'paddlepaddle')
            import paddle.inference as pdi  # noqa
            w = Path(w)
            if not w.is_file():  # if not *.pdmodel
                w = next(w.rglob('*.pdmodel'))  # get *.pdmodel file from *_paddle_model dir
            config = pdi.Config(str(w), str(w.with_suffix('.pdiparams')))
            if cuda:
                config.enable_use_gpu(memory_pool_init_size_mb=2048, device_id=0)
            predictor = pdi.create_predictor(config)
            input_handle = predictor.get_input_handle(predictor.get_input_names()[0])
            output_names = predictor.get_output_names()
            metadata = w.parents[1] / 'metadata.yaml'
        elif ncnn:  # ncnn
            LOGGER.info(f'Loading {w} for ncnn inference...')
            check_requirements('git+https://github.com/Tencent/ncnn.git' if ARM64 else 'ncnn')  # requires ncnn
            import ncnn as pyncnn
            net = pyncnn.Net()
            net.opt.use_vulkan_compute = cuda
            w = Path(w)
            if not w.is_file():  # if not *.param
                w = next(w.glob('*.param'))  # get *.param file from *_ncnn_model dir
            net.load_param(str(w))
            net.load_model(str(w.with_suffix('.bin')))
            metadata = w.parent / 'metadata.yaml'
        elif triton:  # NVIDIA Triton Inference Server
            check_requirements('tritonclient[all]')
            from ultralytics.utils.triton import TritonRemoteModel
            model = TritonRemoteModel(w)
        else:
            from ultralytics.engine.exporter import export_formats
            raise TypeError(f"model='{w}' is not a supported model format. "
                            'See https://docs.ultralytics.com/modes/predict for help.'
                            f'\n\n{export_formats()}')

        # Load external metadata YAML
        if isinstance(metadata, (str, Path)) and Path(metadata).exists():
            metadata = yaml_load(metadata)
        if metadata:
            for k, v in metadata.items():
                if k in ('stride', 'batch'):
                    metadata[k] = int(v)
                elif k in ('imgsz', 'names', 'kpt_shape') and isinstance(v, str):
                    metadata[k] = eval(v)
            stride = metadata['stride']
            task = metadata['task']
            batch = metadata['batch']
            imgsz = metadata['imgsz']
            names = metadata['names']
            kpt_shape = metadata.get('kpt_shape')
        elif not (pt or triton or nn_module):
            LOGGER.warning(f"WARNING ⚠️ Metadata not found for 'model={weights}'")

        # Check names
        if 'names' not in locals():  # names missing
            names = self._apply_default_class_names(data)
        names = check_class_names(names)

        # Disable gradients
        if pt:
            for p in model.parameters():
                p.requires_grad = False

        self.__dict__.update(locals())  # assign all variables to self

    def forward(self, im, augment=False, visualize=False):
        """
        Runs inference on the YOLOv8 MultiBackend model.

        Args:
            im (torch.Tensor): The image tensor to perform inference on.
            augment (bool): whether to perform data augmentation during inference, defaults to False
            visualize (bool): whether to visualize the output predictions, defaults to False

        Returns:
            (tuple): Tuple containing the raw output tensor, and processed output for visualization (if visualize=True)
        """
        b, ch, h, w = im.shape  # batch, channel, height, width
        if self.fp16 and im.dtype != torch.float16:
            im = im.half()  # to FP16
        if self.nhwc:
            im = im.permute(0, 2, 3, 1)  # torch BCHW to numpy BHWC shape(1,320,192,3)

        if self.pt or self.nn_module:  # PyTorch
            y = self.model(im, augment=augment, visualize=visualize) if augment or visualize else self.model(im)
        elif self.jit:  # TorchScript
            y = self.model(im)
        elif self.dnn:  # ONNX OpenCV DNN
            im = im.cpu().numpy()  # torch to numpy
            self.net.setInput(im)
            y = self.net.forward()
        elif self.onnx:  # ONNX Runtime
            im = im.cpu().numpy()  # torch to numpy
            y = self.session.run(self.output_names, {self.session.get_inputs()[0].name: im})
        elif self.xml:  # OpenVINO
            im = im.cpu().numpy()  # FP32
            y = list(self.ov_compiled_model(im).values())
        elif self.engine:  # TensorRT
            if self.dynamic and im.shape != self.bindings['images'].shape:
                i = self.model.get_binding_index('images')
                self.context.set_binding_shape(i, im.shape)  # reshape if dynamic
                self.bindings['images'] = self.bindings['images']._replace(shape=im.shape)
                for name in self.output_names:
                    i = self.model.get_binding_index(name)
                    self.bindings[name].data.resize_(tuple(self.context.get_binding_shape(i)))
            s = self.bindings['images'].shape
            assert im.shape == s, f"input size {im.shape} {'>' if self.dynamic else 'not equal to'} max model size {s}"
            self.binding_addrs['images'] = int(im.data_ptr())
            self.context.execute_v2(list(self.binding_addrs.values()))
            y = [self.bindings[x].data for x in sorted(self.output_names)]
        elif self.coreml:  # CoreML
            im = im[0].cpu().numpy()
            im_pil = Image.fromarray((im * 255).astype('uint8'))
            # im = im.resize((192, 320), Image.BILINEAR)
            y = self.model.predict({'image': im_pil})  # coordinates are xywh normalized
            if 'confidence' in y:
                raise TypeError('Ultralytics only supports inference of non-pipelined CoreML models exported with '
                                f"'nms=False', but 'model={w}' has an NMS pipeline created by an 'nms=True' export.")
                # TODO: CoreML NMS inference handling
                # from ultralytics.utils.ops import xywh2xyxy
                # box = xywh2xyxy(y['coordinates'] * [[w, h, w, h]])  # xyxy pixels
                # conf, cls = y['confidence'].max(1), y['confidence'].argmax(1).astype(np.float32)
                # y = np.concatenate((box, conf.reshape(-1, 1), cls.reshape(-1, 1)), 1)
            elif len(y) == 1:  # classification model
                y = list(y.values())
            elif len(y) == 2:  # segmentation model
                y = list(reversed(y.values()))  # reversed for segmentation models (pred, proto)
        elif self.paddle:  # PaddlePaddle
            im = im.cpu().numpy().astype(np.float32)
            self.input_handle.copy_from_cpu(im)
            self.predictor.run()
            y = [self.predictor.get_output_handle(x).copy_to_cpu() for x in self.output_names]
        elif self.ncnn:  # ncnn
            mat_in = self.pyncnn.Mat(im[0].cpu().numpy())
            ex = self.net.create_extractor()
            input_names, output_names = self.net.input_names(), self.net.output_names()
            ex.input(input_names[0], mat_in)
            y = []
            for output_name in output_names:
                mat_out = self.pyncnn.Mat()
                ex.extract(output_name, mat_out)
                y.append(np.array(mat_out)[None])
        elif self.triton:  # NVIDIA Triton Inference Server
            im = im.cpu().numpy()  # torch to numpy
            y = self.model(im)
        else:  # TensorFlow (SavedModel, GraphDef, Lite, Edge TPU)
            im = im.cpu().numpy()
            if self.saved_model:  # SavedModel
                y = self.model(im, training=False) if self.keras else self.model(im)
                if not isinstance(y, list):
                    y = [y]
            elif self.pb:  # GraphDef
                y = self.frozen_func(x=self.tf.constant(im))
                if len(y) == 2 and len(self.names) == 999:  # segments and names not defined
                    ip, ib = (0, 1) if len(y[0].shape) == 4 else (1, 0)  # index of protos, boxes
                    nc = y[ib].shape[1] - y[ip].shape[3] - 4  # y = (1, 160, 160, 32), (1, 116, 8400)
                    self.names = {i: f'class{i}' for i in range(nc)}
            else:  # Lite or Edge TPU
                details = self.input_details[0]
                integer = details['dtype'] in (np.int8, np.int16)  # is TFLite quantized int8 or int16 model
                if integer:
                    scale, zero_point = details['quantization']
                    im = (im / scale + zero_point).astype(details['dtype'])  # de-scale
                self.interpreter.set_tensor(details['index'], im)
                self.interpreter.invoke()
                y = []
                for output in self.output_details:
                    x = self.interpreter.get_tensor(output['index'])
                    if integer:
                        scale, zero_point = output['quantization']
                        x = (x.astype(np.float32) - zero_point) * scale  # re-scale
                    if x.ndim > 2:  # if task is not classification
                        # Denormalize xywh by image size. See https://github.com/ultralytics/ultralytics/pull/1695
                        # xywh are normalized in TFLite/EdgeTPU to mitigate quantization error of integer models
                        x[:, [0, 2]] *= w
                        x[:, [1, 3]] *= h
                    y.append(x)
            # TF segment fixes: export is reversed vs ONNX export and protos are transposed
            if len(y) == 2:  # segment with (det, proto) output order reversed
                if len(y[1].shape) != 4:
                    y = list(reversed(y))  # should be y = (1, 116, 8400), (1, 160, 160, 32)
                y[1] = np.transpose(y[1], (0, 3, 1, 2))  # should be y = (1, 116, 8400), (1, 32, 160, 160)
            y = [x if isinstance(x, np.ndarray) else x.numpy() for x in y]

        # for x in y:
        #     print(type(x), len(x)) if isinstance(x, (list, tuple)) else print(type(x), x.shape)  # debug shapes
        if isinstance(y, (list, tuple)):
            return self.from_numpy(y[0]) if len(y) == 1 else [self.from_numpy(x) for x in y]
        else:
            return self.from_numpy(y)

    def from_numpy(self, x):
        """
        Convert a numpy array to a tensor.

        Args:
            x (np.ndarray): The array to be converted.

        Returns:
            (torch.Tensor): The converted tensor
        """
        return torch.tensor(x).to(self.device) if isinstance(x, np.ndarray) else x

    def warmup(self, imgsz=(1, 3, 640, 640)):
        """
        Warm up the model by running one forward pass with a dummy input.

        Args:
            imgsz (tuple): The shape of the dummy input tensor in the format (batch_size, channels, height, width)

        Returns:
            (None): This method runs the forward pass and don't return any value
        """
        warmup_types = self.pt, self.jit, self.onnx, self.engine, self.saved_model, self.pb, self.triton, self.nn_module
        if any(warmup_types) and (self.device.type != 'cpu' or self.triton):
            im = torch.empty(*imgsz, dtype=torch.half if self.fp16 else torch.float, device=self.device)  # input
            for _ in range(2 if self.jit else 1):  #
                self.forward(im)  # warmup

    @staticmethod
    def _apply_default_class_names(data):
        """Applies default class names to an input YAML file or returns numerical class names."""
        with contextlib.suppress(Exception):
            return yaml_load(check_yaml(data))['names']
        return {i: f'class{i}' for i in range(999)}  # return default if above errors

    @staticmethod
    def _model_type(p='path/to/model.pt'):
        """
        This function takes a path to a model file and returns the model type.

        Args:
            p: path to the model file. Defaults to path/to/model.pt
        """
        # Return model type from model path, i.e. path='path/to/model.onnx' -> type=onnx
        # types = [pt, jit, onnx, xml, engine, coreml, saved_model, pb, tflite, edgetpu, tfjs, paddle]
        from ultralytics.engine.exporter import export_formats
        sf = list(export_formats().Suffix)  # export suffixes
        if not is_url(p, check=False) and not isinstance(p, str):
            check_suffix(p, sf)  # checks
        name = Path(p).name
        types = [s in name for s in sf]
        types[5] |= name.endswith('.mlmodel')  # retain support for older Apple CoreML *.mlmodel formats
        types[8] &= not types[9]  # tflite &= not edgetpu
        if any(types):
            triton = False
        else:
            from urllib.parse import urlsplit
            url = urlsplit(p)
            triton = url.netloc and url.path and url.scheme in {'http', 'grfc'}

        return types + [triton]<|MERGE_RESOLUTION|>--- conflicted
+++ resolved
@@ -53,13 +53,8 @@
             | PyTorch               | *.pt             |
             | TorchScript           | *.torchscript    |
             | ONNX Runtime          | *.onnx           |
-<<<<<<< HEAD
-            | ONNX OpenCV DNN       | *.onnx dnn=True  |
+            | ONNX OpenCV DNN       | *.onnx (dnn=True)|
             | OpenVINO              | *openvino_model/ |
-=======
-            | ONNX OpenCV DNN       | *.onnx (dnn=True)|
-            | OpenVINO              | *.xml            |
->>>>>>> 1d199262
             | CoreML                | *.mlpackage      |
             | TensorRT              | *.engine         |
             | TensorFlow SavedModel | *_saved_model    |
