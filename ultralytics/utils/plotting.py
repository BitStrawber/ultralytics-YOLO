--- conflicted
+++ resolved
@@ -1272,11 +1272,7 @@
         n (int, optional): Maximum number of feature maps to plot. Defaults to 32.
         save_dir (Path, optional): Directory to save results. Defaults to Path('runs/detect/exp').
     """
-<<<<<<< HEAD
-    for m in ["Detect", "Pose", "Segment", "MultiTask"]:
-=======
-    for m in {"Detect", "Segment", "Pose", "Classify", "OBB", "RTDETRDecoder"}:  # all model heads
->>>>>>> edca88d1
+    for m in {"Detect", "Segment", "Pose", "Classify", "OBB", "RTDETRDecoder", "MultiTask"}:  # all model heads
         if m in module_type:
             return
     if isinstance(x, torch.Tensor):
