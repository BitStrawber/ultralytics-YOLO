--- conflicted
+++ resolved
@@ -1,4 +1,3 @@
-<<<<<<< HEAD
 # Ultralytics YOLO 🚀, AGPL-3.0 license
 
 import contextlib
@@ -281,7 +280,7 @@
         Args:
             box (tuple): The bounding box coordinates (x1, y1, x2, y2).
             label (str): The text label to be displayed.
-            color (tuple, optional): The background color of the rectangle (R, G, B).
+            color (tuple, optional): The background color of the rectangle (B, G, R).
             txt_color (tuple, optional): The color of the text (R, G, B).
             rotated (bool, optional): Variable used to check if task is OBB
         """
@@ -1288,1296 +1287,4 @@
             LOGGER.info(f"Saving {f}... ({n}/{channels})")
             plt.savefig(f, dpi=300, bbox_inches="tight")
             plt.close()
-            np.save(str(f.with_suffix(".npy")), x[0].cpu().numpy())  # npy save
-=======
-# Ultralytics YOLO 🚀, AGPL-3.0 license
-
-import contextlib
-import math
-import warnings
-from pathlib import Path
-from typing import Callable, Dict, List, Optional, Union
-
-import cv2
-import matplotlib.pyplot as plt
-import numpy as np
-import torch
-from PIL import Image, ImageDraw, ImageFont
-from PIL import __version__ as pil_version
-
-from ultralytics.utils import LOGGER, TryExcept, ops, plt_settings, threaded
-from ultralytics.utils.checks import check_font, check_version, is_ascii
-from ultralytics.utils.files import increment_path
-
-
-class Colors:
-    """
-    Ultralytics default color palette https://ultralytics.com/.
-
-    This class provides methods to work with the Ultralytics color palette, including converting hex color codes to
-    RGB values.
-
-    Attributes:
-        palette (list of tuple): List of RGB color values.
-        n (int): The number of colors in the palette.
-        pose_palette (np.ndarray): A specific color palette array with dtype np.uint8.
-    """
-
-    def __init__(self):
-        """Initialize colors as hex = matplotlib.colors.TABLEAU_COLORS.values()."""
-        hexs = (
-            "042AFF",
-            "0BDBEB",
-            "F3F3F3",
-            "00DFB7",
-            "111F68",
-            "FF6FDD",
-            "FF444F",
-            "CCED00",
-            "00F344",
-            "BD00FF",
-            "00B4FF",
-            "DD00BA",
-            "00FFFF",
-            "26C000",
-            "01FFB3",
-            "7D24FF",
-            "7B0068",
-            "FF1B6C",
-            "FC6D2F",
-            "A2FF0B",
-        )
-        self.palette = [self.hex2rgb(f"#{c}") for c in hexs]
-        self.n = len(self.palette)
-        self.pose_palette = np.array(
-            [
-                [255, 128, 0],
-                [255, 153, 51],
-                [255, 178, 102],
-                [230, 230, 0],
-                [255, 153, 255],
-                [153, 204, 255],
-                [255, 102, 255],
-                [255, 51, 255],
-                [102, 178, 255],
-                [51, 153, 255],
-                [255, 153, 153],
-                [255, 102, 102],
-                [255, 51, 51],
-                [153, 255, 153],
-                [102, 255, 102],
-                [51, 255, 51],
-                [0, 255, 0],
-                [0, 0, 255],
-                [255, 0, 0],
-                [255, 255, 255],
-            ],
-            dtype=np.uint8,
-        )
-
-    def __call__(self, i, bgr=False):
-        """Converts hex color codes to RGB values."""
-        c = self.palette[int(i) % self.n]
-        return (c[2], c[1], c[0]) if bgr else c
-
-    @staticmethod
-    def hex2rgb(h):
-        """Converts hex color codes to RGB values (i.e. default PIL order)."""
-        return tuple(int(h[1 + i : 1 + i + 2], 16) for i in (0, 2, 4))
-
-
-colors = Colors()  # create instance for 'from utils.plots import colors'
-
-
-class Annotator:
-    """
-    Ultralytics Annotator for train/val mosaics and JPGs and predictions annotations.
-
-    Attributes:
-        im (Image.Image or numpy array): The image to annotate.
-        pil (bool): Whether to use PIL or cv2 for drawing annotations.
-        font (ImageFont.truetype or ImageFont.load_default): Font used for text annotations.
-        lw (float): Line width for drawing.
-        skeleton (List[List[int]]): Skeleton structure for keypoints.
-        limb_color (List[int]): Color palette for limbs.
-        kpt_color (List[int]): Color palette for keypoints.
-    """
-
-    def __init__(self, im, line_width=None, font_size=None, font="Arial.ttf", pil=False, example="abc"):
-        """Initialize the Annotator class with image and line width along with color palette for keypoints and limbs."""
-        non_ascii = not is_ascii(example)  # non-latin labels, i.e. asian, arabic, cyrillic
-        input_is_pil = isinstance(im, Image.Image)
-        self.pil = pil or non_ascii or input_is_pil
-        self.lw = line_width or max(round(sum(im.size if input_is_pil else im.shape) / 2 * 0.003), 2)
-        if self.pil:  # use PIL
-            self.im = im if input_is_pil else Image.fromarray(im)
-            self.draw = ImageDraw.Draw(self.im)
-            try:
-                font = check_font("Arial.Unicode.ttf" if non_ascii else font)
-                size = font_size or max(round(sum(self.im.size) / 2 * 0.035), 12)
-                self.font = ImageFont.truetype(str(font), size)
-            except Exception:
-                self.font = ImageFont.load_default()
-            # Deprecation fix for w, h = getsize(string) -> _, _, w, h = getbox(string)
-            if check_version(pil_version, "9.2.0"):
-                self.font.getsize = lambda x: self.font.getbbox(x)[2:4]  # text width, height
-        else:  # use cv2
-            assert im.data.contiguous, "Image not contiguous. Apply np.ascontiguousarray(im) to Annotator input images."
-            self.im = im if im.flags.writeable else im.copy()
-            self.tf = max(self.lw - 1, 1)  # font thickness
-            self.sf = self.lw / 3  # font scale
-        # Pose
-        self.skeleton = [
-            [16, 14],
-            [14, 12],
-            [17, 15],
-            [15, 13],
-            [12, 13],
-            [6, 12],
-            [7, 13],
-            [6, 7],
-            [6, 8],
-            [7, 9],
-            [8, 10],
-            [9, 11],
-            [2, 3],
-            [1, 2],
-            [1, 3],
-            [2, 4],
-            [3, 5],
-            [4, 6],
-            [5, 7],
-        ]
-
-        self.limb_color = colors.pose_palette[[9, 9, 9, 9, 7, 7, 7, 0, 0, 0, 0, 0, 16, 16, 16, 16, 16, 16, 16]]
-        self.kpt_color = colors.pose_palette[[16, 16, 16, 16, 16, 0, 0, 0, 0, 0, 0, 9, 9, 9, 9, 9, 9]]
-        self.dark_colors = {
-            (235, 219, 11),
-            (243, 243, 243),
-            (183, 223, 0),
-            (221, 111, 255),
-            (0, 237, 204),
-            (68, 243, 0),
-            (255, 255, 0),
-            (179, 255, 1),
-            (11, 255, 162),
-        }
-        self.light_colors = {
-            (255, 42, 4),
-            (79, 68, 255),
-            (255, 0, 189),
-            (255, 180, 0),
-            (186, 0, 221),
-            (0, 192, 38),
-            (255, 36, 125),
-            (104, 0, 123),
-            (108, 27, 255),
-            (47, 109, 252),
-            (104, 31, 17),
-        }
-
-    def get_txt_color(self, color=(128, 128, 128), txt_color=(255, 255, 255)):
-        """Assign text color based on background color."""
-        if color in self.dark_colors:
-            return 104, 31, 17
-        elif color in self.light_colors:
-            return 255, 255, 255
-        else:
-            return txt_color
-
-    def circle_label(self, box, label="", color=(128, 128, 128), txt_color=(255, 255, 255), margin=2):
-        """
-        Draws a label with a background rectangle centered within a given bounding box.
-
-        Args:
-            box (tuple): The bounding box coordinates (x1, y1, x2, y2).
-            label (str): The text label to be displayed.
-            color (tuple, optional): The background color of the rectangle (R, G, B).
-            txt_color (tuple, optional): The color of the text (R, G, B).
-            margin (int, optional): The margin between the text and the rectangle border.
-        """
-
-        # If label have more than 3 characters, skip other characters, due to circle size
-        if len(label) > 3:
-            print(
-                f"Length of label is {len(label)}, initial 3 label characters will be considered for circle annotation!"
-            )
-            label = label[:3]
-
-        # Calculate the center of the box
-        x_center, y_center = int((box[0] + box[2]) / 2), int((box[1] + box[3]) / 2)
-        # Get the text size
-        text_size = cv2.getTextSize(str(label), cv2.FONT_HERSHEY_SIMPLEX, self.sf - 0.15, self.tf)[0]
-        # Calculate the required radius to fit the text with the margin
-        required_radius = int(((text_size[0] ** 2 + text_size[1] ** 2) ** 0.5) / 2) + margin
-        # Draw the circle with the required radius
-        cv2.circle(self.im, (x_center, y_center), required_radius, color, -1)
-        # Calculate the position for the text
-        text_x = x_center - text_size[0] // 2
-        text_y = y_center + text_size[1] // 2
-        # Draw the text
-        cv2.putText(
-            self.im,
-            str(label),
-            (text_x, text_y),
-            cv2.FONT_HERSHEY_SIMPLEX,
-            self.sf - 0.15,
-            self.get_txt_color(color, txt_color),
-            self.tf,
-            lineType=cv2.LINE_AA,
-        )
-
-    def text_label(self, box, label="", color=(128, 128, 128), txt_color=(255, 255, 255), margin=5):
-        """
-        Draws a label with a background rectangle centered within a given bounding box.
-
-        Args:
-            box (tuple): The bounding box coordinates (x1, y1, x2, y2).
-            label (str): The text label to be displayed.
-            color (tuple, optional): The background color of the rectangle (R, G, B).
-            txt_color (tuple, optional): The color of the text (R, G, B).
-            margin (int, optional): The margin between the text and the rectangle border.
-        """
-
-        # Calculate the center of the bounding box
-        x_center, y_center = int((box[0] + box[2]) / 2), int((box[1] + box[3]) / 2)
-        # Get the size of the text
-        text_size = cv2.getTextSize(label, cv2.FONT_HERSHEY_SIMPLEX, self.sf - 0.1, self.tf)[0]
-        # Calculate the top-left corner of the text (to center it)
-        text_x = x_center - text_size[0] // 2
-        text_y = y_center + text_size[1] // 2
-        # Calculate the coordinates of the background rectangle
-        rect_x1 = text_x - margin
-        rect_y1 = text_y - text_size[1] - margin
-        rect_x2 = text_x + text_size[0] + margin
-        rect_y2 = text_y + margin
-        # Draw the background rectangle
-        cv2.rectangle(self.im, (rect_x1, rect_y1), (rect_x2, rect_y2), color, -1)
-        # Draw the text on top of the rectangle
-        cv2.putText(
-            self.im,
-            label,
-            (text_x, text_y),
-            cv2.FONT_HERSHEY_SIMPLEX,
-            self.sf - 0.1,
-            self.get_txt_color(color, txt_color),
-            self.tf,
-            lineType=cv2.LINE_AA,
-        )
-
-    def box_label(self, box, label="", color=(128, 128, 128), txt_color=(255, 255, 255), rotated=False):
-        """
-        Draws a bounding box to image with label.
-
-        Args:
-            box (tuple): The bounding box coordinates (x1, y1, x2, y2).
-            label (str): The text label to be displayed.
-            color (tuple, optional): The background color of the rectangle (B, G, R).
-            txt_color (tuple, optional): The color of the text (R, G, B).
-            rotated (bool, optional): Variable used to check if task is OBB
-        """
-
-        txt_color = self.get_txt_color(color, txt_color)
-        if isinstance(box, torch.Tensor):
-            box = box.tolist()
-        if self.pil or not is_ascii(label):
-            if rotated:
-                p1 = box[0]
-                self.draw.polygon([tuple(b) for b in box], width=self.lw, outline=color)  # PIL requires tuple box
-            else:
-                p1 = (box[0], box[1])
-                self.draw.rectangle(box, width=self.lw, outline=color)  # box
-            if label:
-                w, h = self.font.getsize(label)  # text width, height
-                outside = p1[1] >= h  # label fits outside box
-                if p1[0] > self.im.size[0] - w:  # size is (w, h), check if label extend beyond right side of image
-                    p1 = self.im.size[0] - w, p1[1]
-                self.draw.rectangle(
-                    (p1[0], p1[1] - h if outside else p1[1], p1[0] + w + 1, p1[1] + 1 if outside else p1[1] + h + 1),
-                    fill=color,
-                )
-                # self.draw.text((box[0], box[1]), label, fill=txt_color, font=self.font, anchor='ls')  # for PIL>8.0
-                self.draw.text((p1[0], p1[1] - h if outside else p1[1]), label, fill=txt_color, font=self.font)
-        else:  # cv2
-            if rotated:
-                p1 = [int(b) for b in box[0]]
-                cv2.polylines(self.im, [np.asarray(box, dtype=int)], True, color, self.lw)  # cv2 requires nparray box
-            else:
-                p1, p2 = (int(box[0]), int(box[1])), (int(box[2]), int(box[3]))
-                cv2.rectangle(self.im, p1, p2, color, thickness=self.lw, lineType=cv2.LINE_AA)
-            if label:
-                w, h = cv2.getTextSize(label, 0, fontScale=self.sf, thickness=self.tf)[0]  # text width, height
-                h += 3  # add pixels to pad text
-                outside = p1[1] >= h  # label fits outside box
-                if p1[0] > self.im.shape[1] - w:  # shape is (h, w), check if label extend beyond right side of image
-                    p1 = self.im.shape[1] - w, p1[1]
-                p2 = p1[0] + w, p1[1] - h if outside else p1[1] + h
-                cv2.rectangle(self.im, p1, p2, color, -1, cv2.LINE_AA)  # filled
-                cv2.putText(
-                    self.im,
-                    label,
-                    (p1[0], p1[1] - 2 if outside else p1[1] + h - 1),
-                    0,
-                    self.sf,
-                    txt_color,
-                    thickness=self.tf,
-                    lineType=cv2.LINE_AA,
-                )
-
-    def masks(self, masks, colors, im_gpu, alpha=0.5, retina_masks=False):
-        """
-        Plot masks on image.
-
-        Args:
-            masks (tensor): Predicted masks on cuda, shape: [n, h, w]
-            colors (List[List[Int]]): Colors for predicted masks, [[r, g, b] * n]
-            im_gpu (tensor): Image is in cuda, shape: [3, h, w], range: [0, 1]
-            alpha (float): Mask transparency: 0.0 fully transparent, 1.0 opaque
-            retina_masks (bool): Whether to use high resolution masks or not. Defaults to False.
-        """
-
-        if self.pil:
-            # Convert to numpy first
-            self.im = np.asarray(self.im).copy()
-        if len(masks) == 0:
-            self.im[:] = im_gpu.permute(1, 2, 0).contiguous().cpu().numpy() * 255
-        if im_gpu.device != masks.device:
-            im_gpu = im_gpu.to(masks.device)
-        colors = torch.tensor(colors, device=masks.device, dtype=torch.float32) / 255.0  # shape(n,3)
-        colors = colors[:, None, None]  # shape(n,1,1,3)
-        masks = masks.unsqueeze(3)  # shape(n,h,w,1)
-        masks_color = masks * (colors * alpha)  # shape(n,h,w,3)
-
-        inv_alpha_masks = (1 - masks * alpha).cumprod(0)  # shape(n,h,w,1)
-        mcs = masks_color.max(dim=0).values  # shape(n,h,w,3)
-
-        im_gpu = im_gpu.flip(dims=[0])  # flip channel
-        im_gpu = im_gpu.permute(1, 2, 0).contiguous()  # shape(h,w,3)
-        im_gpu = im_gpu * inv_alpha_masks[-1] + mcs
-        im_mask = im_gpu * 255
-        im_mask_np = im_mask.byte().cpu().numpy()
-        self.im[:] = im_mask_np if retina_masks else ops.scale_image(im_mask_np, self.im.shape)
-        if self.pil:
-            # Convert im back to PIL and update draw
-            self.fromarray(self.im)
-
-    def kpts(self, kpts, shape=(640, 640), radius=5, kpt_line=True, conf_thres=0.25):
-        """
-        Plot keypoints on the image.
-
-        Args:
-            kpts (tensor): Predicted keypoints with shape [17, 3]. Each keypoint has (x, y, confidence).
-            shape (tuple): Image shape as a tuple (h, w), where h is the height and w is the width.
-            radius (int, optional): Radius of the drawn keypoints. Default is 5.
-            kpt_line (bool, optional): If True, the function will draw lines connecting keypoints
-                                       for human pose. Default is True.
-
-        Note:
-            `kpt_line=True` currently only supports human pose plotting.
-        """
-
-        if self.pil:
-            # Convert to numpy first
-            self.im = np.asarray(self.im).copy()
-        nkpt, ndim = kpts.shape
-        is_pose = nkpt == 17 and ndim in {2, 3}
-        kpt_line &= is_pose  # `kpt_line=True` for now only supports human pose plotting
-        for i, k in enumerate(kpts):
-            color_k = [int(x) for x in self.kpt_color[i]] if is_pose else colors(i)
-            x_coord, y_coord = k[0], k[1]
-            if x_coord % shape[1] != 0 and y_coord % shape[0] != 0:
-                if len(k) == 3:
-                    conf = k[2]
-                    if conf < conf_thres:
-                        continue
-                cv2.circle(self.im, (int(x_coord), int(y_coord)), radius, color_k, -1, lineType=cv2.LINE_AA)
-
-        if kpt_line:
-            ndim = kpts.shape[-1]
-            for i, sk in enumerate(self.skeleton):
-                pos1 = (int(kpts[(sk[0] - 1), 0]), int(kpts[(sk[0] - 1), 1]))
-                pos2 = (int(kpts[(sk[1] - 1), 0]), int(kpts[(sk[1] - 1), 1]))
-                if ndim == 3:
-                    conf1 = kpts[(sk[0] - 1), 2]
-                    conf2 = kpts[(sk[1] - 1), 2]
-                    if conf1 < conf_thres or conf2 < conf_thres:
-                        continue
-                if pos1[0] % shape[1] == 0 or pos1[1] % shape[0] == 0 or pos1[0] < 0 or pos1[1] < 0:
-                    continue
-                if pos2[0] % shape[1] == 0 or pos2[1] % shape[0] == 0 or pos2[0] < 0 or pos2[1] < 0:
-                    continue
-                cv2.line(self.im, pos1, pos2, [int(x) for x in self.limb_color[i]], thickness=2, lineType=cv2.LINE_AA)
-        if self.pil:
-            # Convert im back to PIL and update draw
-            self.fromarray(self.im)
-
-    def rectangle(self, xy, fill=None, outline=None, width=1):
-        """Add rectangle to image (PIL-only)."""
-        self.draw.rectangle(xy, fill, outline, width)
-
-    def text(self, xy, text, txt_color=(255, 255, 255), anchor="top", box_style=False):
-        """Adds text to an image using PIL or cv2."""
-        if anchor == "bottom":  # start y from font bottom
-            w, h = self.font.getsize(text)  # text width, height
-            xy[1] += 1 - h
-        if self.pil:
-            if box_style:
-                w, h = self.font.getsize(text)
-                self.draw.rectangle((xy[0], xy[1], xy[0] + w + 1, xy[1] + h + 1), fill=txt_color)
-                # Using `txt_color` for background and draw fg with white color
-                txt_color = (255, 255, 255)
-            if "\n" in text:
-                lines = text.split("\n")
-                _, h = self.font.getsize(text)
-                for line in lines:
-                    self.draw.text(xy, line, fill=txt_color, font=self.font)
-                    xy[1] += h
-            else:
-                self.draw.text(xy, text, fill=txt_color, font=self.font)
-        else:
-            if box_style:
-                w, h = cv2.getTextSize(text, 0, fontScale=self.sf, thickness=self.tf)[0]  # text width, height
-                h += 3  # add pixels to pad text
-                outside = xy[1] >= h  # label fits outside box
-                p2 = xy[0] + w, xy[1] - h if outside else xy[1] + h
-                cv2.rectangle(self.im, xy, p2, txt_color, -1, cv2.LINE_AA)  # filled
-                # Using `txt_color` for background and draw fg with white color
-                txt_color = (255, 255, 255)
-            cv2.putText(self.im, text, xy, 0, self.sf, txt_color, thickness=self.tf, lineType=cv2.LINE_AA)
-
-    def fromarray(self, im):
-        """Update self.im from a numpy array."""
-        self.im = im if isinstance(im, Image.Image) else Image.fromarray(im)
-        self.draw = ImageDraw.Draw(self.im)
-
-    def result(self):
-        """Return annotated image as array."""
-        return np.asarray(self.im)
-
-    def show(self, title=None):
-        """Show the annotated image."""
-        Image.fromarray(np.asarray(self.im)[..., ::-1]).show(title)
-
-    def save(self, filename="image.jpg"):
-        """Save the annotated image to 'filename'."""
-        cv2.imwrite(filename, np.asarray(self.im))
-
-    def get_bbox_dimension(self, bbox=None):
-        """
-        Calculate the area of a bounding box.
-
-        Args:
-            bbox (tuple): Bounding box coordinates in the format (x_min, y_min, x_max, y_max).
-
-        Returns:
-            angle (degree): Degree value of angle between three points
-        """
-
-        x_min, y_min, x_max, y_max = bbox
-        width = x_max - x_min
-        height = y_max - y_min
-        return width, height, width * height
-
-    def draw_region(self, reg_pts=None, color=(0, 255, 0), thickness=5):
-        """
-        Draw region line.
-
-        Args:
-            reg_pts (list): Region Points (for line 2 points, for region 4 points)
-            color (tuple): Region Color value
-            thickness (int): Region area thickness value
-        """
-
-        cv2.polylines(self.im, [np.array(reg_pts, dtype=np.int32)], isClosed=True, color=color, thickness=thickness)
-
-    def draw_centroid_and_tracks(self, track, color=(255, 0, 255), track_thickness=2):
-        """
-        Draw centroid point and track trails.
-
-        Args:
-            track (list): object tracking points for trails display
-            color (tuple): tracks line color
-            track_thickness (int): track line thickness value
-        """
-
-        points = np.hstack(track).astype(np.int32).reshape((-1, 1, 2))
-        cv2.polylines(self.im, [points], isClosed=False, color=color, thickness=track_thickness)
-        cv2.circle(self.im, (int(track[-1][0]), int(track[-1][1])), track_thickness * 2, color, -1)
-
-    def queue_counts_display(self, label, points=None, region_color=(255, 255, 255), txt_color=(0, 0, 0)):
-        """
-        Displays queue counts on an image centered at the points with customizable font size and colors.
-
-        Args:
-            label (str): queue counts label
-            points (tuple): region points for center point calculation to display text
-            region_color (RGB): queue region color
-            txt_color (RGB): text display color
-        """
-
-        x_values = [point[0] for point in points]
-        y_values = [point[1] for point in points]
-        center_x = sum(x_values) // len(points)
-        center_y = sum(y_values) // len(points)
-
-        text_size = cv2.getTextSize(label, 0, fontScale=self.sf, thickness=self.tf)[0]
-        text_width = text_size[0]
-        text_height = text_size[1]
-
-        rect_width = text_width + 20
-        rect_height = text_height + 20
-        rect_top_left = (center_x - rect_width // 2, center_y - rect_height // 2)
-        rect_bottom_right = (center_x + rect_width // 2, center_y + rect_height // 2)
-        cv2.rectangle(self.im, rect_top_left, rect_bottom_right, region_color, -1)
-
-        text_x = center_x - text_width // 2
-        text_y = center_y + text_height // 2
-
-        # Draw text
-        cv2.putText(
-            self.im,
-            label,
-            (text_x, text_y),
-            0,
-            fontScale=self.sf,
-            color=txt_color,
-            thickness=self.tf,
-            lineType=cv2.LINE_AA,
-        )
-
-    def display_objects_labels(self, im0, text, txt_color, bg_color, x_center, y_center, margin):
-        """
-        Display the bounding boxes labels in parking management app.
-
-        Args:
-            im0 (ndarray): inference image
-            text (str): object/class name
-            txt_color (bgr color): display color for text foreground
-            bg_color (bgr color): display color for text background
-            x_center (float): x position center point for bounding box
-            y_center (float): y position center point for bounding box
-            margin (int): gap between text and rectangle for better display
-        """
-
-        text_size = cv2.getTextSize(text, 0, fontScale=self.sf, thickness=self.tf)[0]
-        text_x = x_center - text_size[0] // 2
-        text_y = y_center + text_size[1] // 2
-
-        rect_x1 = text_x - margin
-        rect_y1 = text_y - text_size[1] - margin
-        rect_x2 = text_x + text_size[0] + margin
-        rect_y2 = text_y + margin
-        cv2.rectangle(im0, (rect_x1, rect_y1), (rect_x2, rect_y2), bg_color, -1)
-        cv2.putText(im0, text, (text_x, text_y), 0, self.sf, txt_color, self.tf, lineType=cv2.LINE_AA)
-
-    def display_analytics(self, im0, text, txt_color, bg_color, margin):
-        """
-        Display the overall statistics for parking lots.
-
-        Args:
-            im0 (ndarray): inference image
-            text (dict): labels dictionary
-            txt_color (bgr color): display color for text foreground
-            bg_color (bgr color): display color for text background
-            margin (int): gap between text and rectangle for better display
-        """
-
-        horizontal_gap = int(im0.shape[1] * 0.02)
-        vertical_gap = int(im0.shape[0] * 0.01)
-        text_y_offset = 0
-        for label, value in text.items():
-            txt = f"{label}: {value}"
-            text_size = cv2.getTextSize(txt, 0, self.sf, self.tf)[0]
-            if text_size[0] < 5 or text_size[1] < 5:
-                text_size = (5, 5)
-            text_x = im0.shape[1] - text_size[0] - margin * 2 - horizontal_gap
-            text_y = text_y_offset + text_size[1] + margin * 2 + vertical_gap
-            rect_x1 = text_x - margin * 2
-            rect_y1 = text_y - text_size[1] - margin * 2
-            rect_x2 = text_x + text_size[0] + margin * 2
-            rect_y2 = text_y + margin * 2
-            cv2.rectangle(im0, (rect_x1, rect_y1), (rect_x2, rect_y2), bg_color, -1)
-            cv2.putText(im0, txt, (text_x, text_y), 0, self.sf, txt_color, self.tf, lineType=cv2.LINE_AA)
-            text_y_offset = rect_y2
-
-    @staticmethod
-    def estimate_pose_angle(a, b, c):
-        """
-        Calculate the pose angle for object.
-
-        Args:
-            a (float) : The value of pose point a
-            b (float): The value of pose point b
-            c (float): The value o pose point c
-
-        Returns:
-            angle (degree): Degree value of angle between three points
-        """
-
-        a, b, c = np.array(a), np.array(b), np.array(c)
-        radians = np.arctan2(c[1] - b[1], c[0] - b[0]) - np.arctan2(a[1] - b[1], a[0] - b[0])
-        angle = np.abs(radians * 180.0 / np.pi)
-        if angle > 180.0:
-            angle = 360 - angle
-        return angle
-
-    def draw_specific_points(self, keypoints, indices=None, shape=(640, 640), radius=2, conf_thres=0.25):
-        """
-        Draw specific keypoints for gym steps counting.
-
-        Args:
-            keypoints (list): list of keypoints data to be plotted
-            indices (list): keypoints ids list to be plotted
-            shape (tuple): imgsz for model inference
-            radius (int): Keypoint radius value
-        """
-
-        if indices is None:
-            indices = [2, 5, 7]
-        for i, k in enumerate(keypoints):
-            if i in indices:
-                x_coord, y_coord = k[0], k[1]
-                if x_coord % shape[1] != 0 and y_coord % shape[0] != 0:
-                    if len(k) == 3:
-                        conf = k[2]
-                        if conf < conf_thres:
-                            continue
-                    cv2.circle(self.im, (int(x_coord), int(y_coord)), radius, (0, 255, 0), -1, lineType=cv2.LINE_AA)
-        return self.im
-
-    def plot_angle_and_count_and_stage(
-        self, angle_text, count_text, stage_text, center_kpt, color=(104, 31, 17), txt_color=(255, 255, 255)
-    ):
-        """
-        Plot the pose angle, count value and step stage.
-
-        Args:
-            angle_text (str): angle value for workout monitoring
-            count_text (str): counts value for workout monitoring
-            stage_text (str): stage decision for workout monitoring
-            center_kpt (list): centroid pose index for workout monitoring
-            color (tuple): text background color for workout monitoring
-            txt_color (tuple): text foreground color for workout monitoring
-        """
-
-        angle_text, count_text, stage_text = (f" {angle_text:.2f}", f"Steps : {count_text}", f" {stage_text}")
-
-        # Draw angle
-        (angle_text_width, angle_text_height), _ = cv2.getTextSize(angle_text, 0, self.sf, self.tf)
-        angle_text_position = (int(center_kpt[0]), int(center_kpt[1]))
-        angle_background_position = (angle_text_position[0], angle_text_position[1] - angle_text_height - 5)
-        angle_background_size = (angle_text_width + 2 * 5, angle_text_height + 2 * 5 + (self.tf * 2))
-        cv2.rectangle(
-            self.im,
-            angle_background_position,
-            (
-                angle_background_position[0] + angle_background_size[0],
-                angle_background_position[1] + angle_background_size[1],
-            ),
-            color,
-            -1,
-        )
-        cv2.putText(self.im, angle_text, angle_text_position, 0, self.sf, txt_color, self.tf)
-
-        # Draw Counts
-        (count_text_width, count_text_height), _ = cv2.getTextSize(count_text, 0, self.sf, self.tf)
-        count_text_position = (angle_text_position[0], angle_text_position[1] + angle_text_height + 20)
-        count_background_position = (
-            angle_background_position[0],
-            angle_background_position[1] + angle_background_size[1] + 5,
-        )
-        count_background_size = (count_text_width + 10, count_text_height + 10 + self.tf)
-
-        cv2.rectangle(
-            self.im,
-            count_background_position,
-            (
-                count_background_position[0] + count_background_size[0],
-                count_background_position[1] + count_background_size[1],
-            ),
-            color,
-            -1,
-        )
-        cv2.putText(self.im, count_text, count_text_position, 0, self.sf, txt_color, self.tf)
-
-        # Draw Stage
-        (stage_text_width, stage_text_height), _ = cv2.getTextSize(stage_text, 0, self.sf, self.tf)
-        stage_text_position = (int(center_kpt[0]), int(center_kpt[1]) + angle_text_height + count_text_height + 40)
-        stage_background_position = (stage_text_position[0], stage_text_position[1] - stage_text_height - 5)
-        stage_background_size = (stage_text_width + 10, stage_text_height + 10)
-
-        cv2.rectangle(
-            self.im,
-            stage_background_position,
-            (
-                stage_background_position[0] + stage_background_size[0],
-                stage_background_position[1] + stage_background_size[1],
-            ),
-            color,
-            -1,
-        )
-        cv2.putText(self.im, stage_text, stage_text_position, 0, self.sf, txt_color, self.tf)
-
-    def seg_bbox(self, mask, mask_color=(255, 0, 255), label=None, txt_color=(255, 255, 255)):
-        """
-        Function for drawing segmented object in bounding box shape.
-
-        Args:
-            mask (list): masks data list for instance segmentation area plotting
-            mask_color (RGB): mask foreground color
-            label (str): Detection label text
-            txt_color (RGB): text color
-        """
-
-        cv2.polylines(self.im, [np.int32([mask])], isClosed=True, color=mask_color, thickness=2)
-        text_size, _ = cv2.getTextSize(label, 0, self.sf, self.tf)
-
-        cv2.rectangle(
-            self.im,
-            (int(mask[0][0]) - text_size[0] // 2 - 10, int(mask[0][1]) - text_size[1] - 10),
-            (int(mask[0][0]) + text_size[0] // 2 + 10, int(mask[0][1] + 10)),
-            mask_color,
-            -1,
-        )
-
-        if label:
-            cv2.putText(
-                self.im, label, (int(mask[0][0]) - text_size[0] // 2, int(mask[0][1])), 0, self.sf, txt_color, self.tf
-            )
-
-    def plot_distance_and_line(self, distance_m, distance_mm, centroids, line_color, centroid_color):
-        """
-        Plot the distance and line on frame.
-
-        Args:
-            distance_m (float): Distance between two bbox centroids in meters.
-            distance_mm (float): Distance between two bbox centroids in millimeters.
-            centroids (list): Bounding box centroids data.
-            line_color (RGB): Distance line color.
-            centroid_color (RGB): Bounding box centroid color.
-        """
-
-        (text_width_m, text_height_m), _ = cv2.getTextSize(f"Distance M: {distance_m:.2f}m", 0, self.sf, self.tf)
-        cv2.rectangle(self.im, (15, 25), (15 + text_width_m + 10, 25 + text_height_m + 20), line_color, -1)
-        cv2.putText(
-            self.im,
-            f"Distance M: {distance_m:.2f}m",
-            (20, 50),
-            0,
-            self.sf,
-            centroid_color,
-            self.tf,
-            cv2.LINE_AA,
-        )
-
-        (text_width_mm, text_height_mm), _ = cv2.getTextSize(f"Distance MM: {distance_mm:.2f}mm", 0, self.sf, self.tf)
-        cv2.rectangle(self.im, (15, 75), (15 + text_width_mm + 10, 75 + text_height_mm + 20), line_color, -1)
-        cv2.putText(
-            self.im,
-            f"Distance MM: {distance_mm:.2f}mm",
-            (20, 100),
-            0,
-            self.sf,
-            centroid_color,
-            self.tf,
-            cv2.LINE_AA,
-        )
-
-        cv2.line(self.im, centroids[0], centroids[1], line_color, 3)
-        cv2.circle(self.im, centroids[0], 6, centroid_color, -1)
-        cv2.circle(self.im, centroids[1], 6, centroid_color, -1)
-
-    def visioneye(self, box, center_point, color=(235, 219, 11), pin_color=(255, 0, 255)):
-        """
-        Function for pinpoint human-vision eye mapping and plotting.
-
-        Args:
-            box (list): Bounding box coordinates
-            center_point (tuple): center point for vision eye view
-            color (tuple): object centroid and line color value
-            pin_color (tuple): visioneye point color value
-        """
-
-        center_bbox = int((box[0] + box[2]) / 2), int((box[1] + box[3]) / 2)
-        cv2.circle(self.im, center_point, self.tf * 2, pin_color, -1)
-        cv2.circle(self.im, center_bbox, self.tf * 2, color, -1)
-        cv2.line(self.im, center_point, center_bbox, color, self.tf)
-
-
-@TryExcept()  # known issue https://github.com/ultralytics/yolov5/issues/5395
-@plt_settings()
-def plot_labels(boxes, cls, names=(), save_dir=Path(""), on_plot=None):
-    """Plot training labels including class histograms and box statistics."""
-    import pandas  # scope for faster 'import ultralytics'
-    import seaborn  # scope for faster 'import ultralytics'
-
-    # Filter matplotlib>=3.7.2 warning and Seaborn use_inf and is_categorical FutureWarnings
-    warnings.filterwarnings("ignore", category=UserWarning, message="The figure layout has changed to tight")
-    warnings.filterwarnings("ignore", category=FutureWarning)
-
-    # Plot dataset labels
-    LOGGER.info(f"Plotting labels to {save_dir / 'labels.jpg'}... ")
-    nc = int(cls.max() + 1)  # number of classes
-    boxes = boxes[:1000000]  # limit to 1M boxes
-    x = pandas.DataFrame(boxes, columns=["x", "y", "width", "height"])
-
-    # Seaborn correlogram
-    seaborn.pairplot(x, corner=True, diag_kind="auto", kind="hist", diag_kws=dict(bins=50), plot_kws=dict(pmax=0.9))
-    plt.savefig(save_dir / "labels_correlogram.jpg", dpi=200)
-    plt.close()
-
-    # Matplotlib labels
-    ax = plt.subplots(2, 2, figsize=(8, 8), tight_layout=True)[1].ravel()
-    y = ax[0].hist(cls, bins=np.linspace(0, nc, nc + 1) - 0.5, rwidth=0.8)
-    for i in range(nc):
-        y[2].patches[i].set_color([x / 255 for x in colors(i)])
-    ax[0].set_ylabel("instances")
-    if 0 < len(names) < 30:
-        ax[0].set_xticks(range(len(names)))
-        ax[0].set_xticklabels(list(names.values()), rotation=90, fontsize=10)
-    else:
-        ax[0].set_xlabel("classes")
-    seaborn.histplot(x, x="x", y="y", ax=ax[2], bins=50, pmax=0.9)
-    seaborn.histplot(x, x="width", y="height", ax=ax[3], bins=50, pmax=0.9)
-
-    # Rectangles
-    boxes[:, 0:2] = 0.5  # center
-    boxes = ops.xywh2xyxy(boxes) * 1000
-    img = Image.fromarray(np.ones((1000, 1000, 3), dtype=np.uint8) * 255)
-    for cls, box in zip(cls[:500], boxes[:500]):
-        ImageDraw.Draw(img).rectangle(box, width=1, outline=colors(cls))  # plot
-    ax[1].imshow(img)
-    ax[1].axis("off")
-
-    for a in [0, 1, 2, 3]:
-        for s in ["top", "right", "left", "bottom"]:
-            ax[a].spines[s].set_visible(False)
-
-    fname = save_dir / "labels.jpg"
-    plt.savefig(fname, dpi=200)
-    plt.close()
-    if on_plot:
-        on_plot(fname)
-
-
-def save_one_box(xyxy, im, file=Path("im.jpg"), gain=1.02, pad=10, square=False, BGR=False, save=True):
-    """
-    Save image crop as {file} with crop size multiple {gain} and {pad} pixels. Save and/or return crop.
-
-    This function takes a bounding box and an image, and then saves a cropped portion of the image according
-    to the bounding box. Optionally, the crop can be squared, and the function allows for gain and padding
-    adjustments to the bounding box.
-
-    Args:
-        xyxy (torch.Tensor or list): A tensor or list representing the bounding box in xyxy format.
-        im (numpy.ndarray): The input image.
-        file (Path, optional): The path where the cropped image will be saved. Defaults to 'im.jpg'.
-        gain (float, optional): A multiplicative factor to increase the size of the bounding box. Defaults to 1.02.
-        pad (int, optional): The number of pixels to add to the width and height of the bounding box. Defaults to 10.
-        square (bool, optional): If True, the bounding box will be transformed into a square. Defaults to False.
-        BGR (bool, optional): If True, the image will be saved in BGR format, otherwise in RGB. Defaults to False.
-        save (bool, optional): If True, the cropped image will be saved to disk. Defaults to True.
-
-    Returns:
-        (numpy.ndarray): The cropped image.
-
-    Example:
-        ```python
-        from ultralytics.utils.plotting import save_one_box
-
-        xyxy = [50, 50, 150, 150]
-        im = cv2.imread('image.jpg')
-        cropped_im = save_one_box(xyxy, im, file='cropped.jpg', square=True)
-        ```
-    """
-
-    if not isinstance(xyxy, torch.Tensor):  # may be list
-        xyxy = torch.stack(xyxy)
-    b = ops.xyxy2xywh(xyxy.view(-1, 4))  # boxes
-    if square:
-        b[:, 2:] = b[:, 2:].max(1)[0].unsqueeze(1)  # attempt rectangle to square
-    b[:, 2:] = b[:, 2:] * gain + pad  # box wh * gain + pad
-    xyxy = ops.xywh2xyxy(b).long()
-    xyxy = ops.clip_boxes(xyxy, im.shape)
-    crop = im[int(xyxy[0, 1]) : int(xyxy[0, 3]), int(xyxy[0, 0]) : int(xyxy[0, 2]), :: (1 if BGR else -1)]
-    if save:
-        file.parent.mkdir(parents=True, exist_ok=True)  # make directory
-        f = str(increment_path(file).with_suffix(".jpg"))
-        # cv2.imwrite(f, crop)  # save BGR, https://github.com/ultralytics/yolov5/issues/7007 chroma subsampling issue
-        Image.fromarray(crop[..., ::-1]).save(f, quality=95, subsampling=0)  # save RGB
-    return crop
-
-
-@threaded
-def plot_images(
-    images: Union[torch.Tensor, np.ndarray],
-    batch_idx: Union[torch.Tensor, np.ndarray],
-    cls: Union[torch.Tensor, np.ndarray],
-    bboxes: Union[torch.Tensor, np.ndarray] = np.zeros(0, dtype=np.float32),
-    confs: Optional[Union[torch.Tensor, np.ndarray]] = None,
-    masks: Union[torch.Tensor, np.ndarray] = np.zeros(0, dtype=np.uint8),
-    kpts: Union[torch.Tensor, np.ndarray] = np.zeros((0, 51), dtype=np.float32),
-    paths: Optional[List[str]] = None,
-    fname: str = "images.jpg",
-    names: Optional[Dict[int, str]] = None,
-    on_plot: Optional[Callable] = None,
-    max_size: int = 1920,
-    max_subplots: int = 16,
-    save: bool = True,
-    conf_thres: float = 0.25,
-) -> Optional[np.ndarray]:
-    """
-    Plot image grid with labels, bounding boxes, masks, and keypoints.
-
-    Args:
-        images: Batch of images to plot. Shape: (batch_size, channels, height, width).
-        batch_idx: Batch indices for each detection. Shape: (num_detections,).
-        cls: Class labels for each detection. Shape: (num_detections,).
-        bboxes: Bounding boxes for each detection. Shape: (num_detections, 4) or (num_detections, 5) for rotated boxes.
-        confs: Confidence scores for each detection. Shape: (num_detections,).
-        masks: Instance segmentation masks. Shape: (num_detections, height, width) or (1, height, width).
-        kpts: Keypoints for each detection. Shape: (num_detections, 51).
-        paths: List of file paths for each image in the batch.
-        fname: Output filename for the plotted image grid.
-        names: Dictionary mapping class indices to class names.
-        on_plot: Optional callback function to be called after saving the plot.
-        max_size: Maximum size of the output image grid.
-        max_subplots: Maximum number of subplots in the image grid.
-        save: Whether to save the plotted image grid to a file.
-        conf_thres: Confidence threshold for displaying detections.
-
-    Returns:
-        np.ndarray: Plotted image grid as a numpy array if save is False, None otherwise.
-
-    Note:
-        This function supports both tensor and numpy array inputs. It will automatically
-        convert tensor inputs to numpy arrays for processing.
-    """
-    if isinstance(images, torch.Tensor):
-        images = images.cpu().float().numpy()
-    if isinstance(cls, torch.Tensor):
-        cls = cls.cpu().numpy()
-    if isinstance(bboxes, torch.Tensor):
-        bboxes = bboxes.cpu().numpy()
-    if isinstance(masks, torch.Tensor):
-        masks = masks.cpu().numpy().astype(int)
-    if isinstance(kpts, torch.Tensor):
-        kpts = kpts.cpu().numpy()
-    if isinstance(batch_idx, torch.Tensor):
-        batch_idx = batch_idx.cpu().numpy()
-
-    bs, _, h, w = images.shape  # batch size, _, height, width
-    bs = min(bs, max_subplots)  # limit plot images
-    ns = np.ceil(bs**0.5)  # number of subplots (square)
-    if np.max(images[0]) <= 1:
-        images *= 255  # de-normalise (optional)
-
-    # Build Image
-    mosaic = np.full((int(ns * h), int(ns * w), 3), 255, dtype=np.uint8)  # init
-    for i in range(bs):
-        x, y = int(w * (i // ns)), int(h * (i % ns))  # block origin
-        mosaic[y : y + h, x : x + w, :] = images[i].transpose(1, 2, 0)
-
-    # Resize (optional)
-    scale = max_size / ns / max(h, w)
-    if scale < 1:
-        h = math.ceil(scale * h)
-        w = math.ceil(scale * w)
-        mosaic = cv2.resize(mosaic, tuple(int(x * ns) for x in (w, h)))
-
-    # Annotate
-    fs = int((h + w) * ns * 0.01)  # font size
-    annotator = Annotator(mosaic, line_width=round(fs / 10), font_size=fs, pil=True, example=names)
-    for i in range(bs):
-        x, y = int(w * (i // ns)), int(h * (i % ns))  # block origin
-        annotator.rectangle([x, y, x + w, y + h], None, (255, 255, 255), width=2)  # borders
-        if paths:
-            annotator.text((x + 5, y + 5), text=Path(paths[i]).name[:40], txt_color=(220, 220, 220))  # filenames
-        if len(cls) > 0:
-            idx = batch_idx == i
-            classes = cls[idx].astype("int")
-            labels = confs is None
-
-            if len(bboxes):
-                boxes = bboxes[idx]
-                conf = confs[idx] if confs is not None else None  # check for confidence presence (label vs pred)
-                if len(boxes):
-                    if boxes[:, :4].max() <= 1.1:  # if normalized with tolerance 0.1
-                        boxes[..., [0, 2]] *= w  # scale to pixels
-                        boxes[..., [1, 3]] *= h
-                    elif scale < 1:  # absolute coords need scale if image scales
-                        boxes[..., :4] *= scale
-                boxes[..., 0] += x
-                boxes[..., 1] += y
-                is_obb = boxes.shape[-1] == 5  # xywhr
-                boxes = ops.xywhr2xyxyxyxy(boxes) if is_obb else ops.xywh2xyxy(boxes)
-                for j, box in enumerate(boxes.astype(np.int64).tolist()):
-                    c = classes[j]
-                    color = colors(c)
-                    c = names.get(c, c) if names else c
-                    if labels or conf[j] > conf_thres:
-                        label = f"{c}" if labels else f"{c} {conf[j]:.1f}"
-                        annotator.box_label(box, label, color=color, rotated=is_obb)
-
-            elif len(classes):
-                for c in classes:
-                    color = colors(c)
-                    c = names.get(c, c) if names else c
-                    annotator.text((x, y), f"{c}", txt_color=color, box_style=True)
-
-            # Plot keypoints
-            if len(kpts):
-                kpts_ = kpts[idx].copy()
-                if len(kpts_):
-                    if kpts_[..., 0].max() <= 1.01 or kpts_[..., 1].max() <= 1.01:  # if normalized with tolerance .01
-                        kpts_[..., 0] *= w  # scale to pixels
-                        kpts_[..., 1] *= h
-                    elif scale < 1:  # absolute coords need scale if image scales
-                        kpts_ *= scale
-                kpts_[..., 0] += x
-                kpts_[..., 1] += y
-                for j in range(len(kpts_)):
-                    if labels or conf[j] > conf_thres:
-                        annotator.kpts(kpts_[j], conf_thres=conf_thres)
-
-            # Plot masks
-            if len(masks):
-                if idx.shape[0] == masks.shape[0]:  # overlap_masks=False
-                    image_masks = masks[idx]
-                else:  # overlap_masks=True
-                    image_masks = masks[[i]]  # (1, 640, 640)
-                    nl = idx.sum()
-                    index = np.arange(nl).reshape((nl, 1, 1)) + 1
-                    image_masks = np.repeat(image_masks, nl, axis=0)
-                    image_masks = np.where(image_masks == index, 1.0, 0.0)
-
-                im = np.asarray(annotator.im).copy()
-                for j in range(len(image_masks)):
-                    if labels or conf[j] > conf_thres:
-                        color = colors(classes[j])
-                        mh, mw = image_masks[j].shape
-                        if mh != h or mw != w:
-                            mask = image_masks[j].astype(np.uint8)
-                            mask = cv2.resize(mask, (w, h))
-                            mask = mask.astype(bool)
-                        else:
-                            mask = image_masks[j].astype(bool)
-                        with contextlib.suppress(Exception):
-                            im[y : y + h, x : x + w, :][mask] = (
-                                im[y : y + h, x : x + w, :][mask] * 0.4 + np.array(color) * 0.6
-                            )
-                annotator.fromarray(im)
-    if not save:
-        return np.asarray(annotator.im)
-    annotator.im.save(fname)  # save
-    if on_plot:
-        on_plot(fname)
-
-
-@plt_settings()
-def plot_results(file="path/to/results.csv", dir="", segment=False, pose=False, classify=False, on_plot=None):
-    """
-    Plot training results from a results CSV file. The function supports various types of data including segmentation,
-    pose estimation, and classification. Plots are saved as 'results.png' in the directory where the CSV is located.
-
-    Args:
-        file (str, optional): Path to the CSV file containing the training results. Defaults to 'path/to/results.csv'.
-        dir (str, optional): Directory where the CSV file is located if 'file' is not provided. Defaults to ''.
-        segment (bool, optional): Flag to indicate if the data is for segmentation. Defaults to False.
-        pose (bool, optional): Flag to indicate if the data is for pose estimation. Defaults to False.
-        classify (bool, optional): Flag to indicate if the data is for classification. Defaults to False.
-        on_plot (callable, optional): Callback function to be executed after plotting. Takes filename as an argument.
-            Defaults to None.
-
-    Example:
-        ```python
-        from ultralytics.utils.plotting import plot_results
-
-        plot_results('path/to/results.csv', segment=True)
-        ```
-    """
-    import pandas as pd  # scope for faster 'import ultralytics'
-    from scipy.ndimage import gaussian_filter1d
-
-    save_dir = Path(file).parent if file else Path(dir)
-    if classify:
-        fig, ax = plt.subplots(2, 2, figsize=(6, 6), tight_layout=True)
-        index = [1, 4, 2, 3]
-    elif segment:
-        fig, ax = plt.subplots(2, 8, figsize=(18, 6), tight_layout=True)
-        index = [1, 2, 3, 4, 5, 6, 9, 10, 13, 14, 15, 16, 7, 8, 11, 12]
-    elif pose:
-        fig, ax = plt.subplots(2, 9, figsize=(21, 6), tight_layout=True)
-        index = [1, 2, 3, 4, 5, 6, 7, 10, 11, 14, 15, 16, 17, 18, 8, 9, 12, 13]
-    else:
-        fig, ax = plt.subplots(2, 5, figsize=(12, 6), tight_layout=True)
-        index = [1, 2, 3, 4, 5, 8, 9, 10, 6, 7]
-    ax = ax.ravel()
-    files = list(save_dir.glob("results*.csv"))
-    assert len(files), f"No results.csv files found in {save_dir.resolve()}, nothing to plot."
-    for f in files:
-        try:
-            data = pd.read_csv(f)
-            s = [x.strip() for x in data.columns]
-            x = data.values[:, 0]
-            for i, j in enumerate(index):
-                y = data.values[:, j].astype("float")
-                # y[y == 0] = np.nan  # don't show zero values
-                ax[i].plot(x, y, marker=".", label=f.stem, linewidth=2, markersize=8)  # actual results
-                ax[i].plot(x, gaussian_filter1d(y, sigma=3), ":", label="smooth", linewidth=2)  # smoothing line
-                ax[i].set_title(s[j], fontsize=12)
-                # if j in {8, 9, 10}:  # share train and val loss y axes
-                #     ax[i].get_shared_y_axes().join(ax[i], ax[i - 5])
-        except Exception as e:
-            LOGGER.warning(f"WARNING: Plotting error for {f}: {e}")
-    ax[1].legend()
-    fname = save_dir / "results.png"
-    fig.savefig(fname, dpi=200)
-    plt.close()
-    if on_plot:
-        on_plot(fname)
-
-
-def plt_color_scatter(v, f, bins=20, cmap="viridis", alpha=0.8, edgecolors="none"):
-    """
-    Plots a scatter plot with points colored based on a 2D histogram.
-
-    Args:
-        v (array-like): Values for the x-axis.
-        f (array-like): Values for the y-axis.
-        bins (int, optional): Number of bins for the histogram. Defaults to 20.
-        cmap (str, optional): Colormap for the scatter plot. Defaults to 'viridis'.
-        alpha (float, optional): Alpha for the scatter plot. Defaults to 0.8.
-        edgecolors (str, optional): Edge colors for the scatter plot. Defaults to 'none'.
-
-    Examples:
-        >>> v = np.random.rand(100)
-        >>> f = np.random.rand(100)
-        >>> plt_color_scatter(v, f)
-    """
-
-    # Calculate 2D histogram and corresponding colors
-    hist, xedges, yedges = np.histogram2d(v, f, bins=bins)
-    colors = [
-        hist[
-            min(np.digitize(v[i], xedges, right=True) - 1, hist.shape[0] - 1),
-            min(np.digitize(f[i], yedges, right=True) - 1, hist.shape[1] - 1),
-        ]
-        for i in range(len(v))
-    ]
-
-    # Scatter plot
-    plt.scatter(v, f, c=colors, cmap=cmap, alpha=alpha, edgecolors=edgecolors)
-
-
-def plot_tune_results(csv_file="tune_results.csv"):
-    """
-    Plot the evolution results stored in an 'tune_results.csv' file. The function generates a scatter plot for each key
-    in the CSV, color-coded based on fitness scores. The best-performing configurations are highlighted on the plots.
-
-    Args:
-        csv_file (str, optional): Path to the CSV file containing the tuning results. Defaults to 'tune_results.csv'.
-
-    Examples:
-        >>> plot_tune_results('path/to/tune_results.csv')
-    """
-
-    import pandas as pd  # scope for faster 'import ultralytics'
-    from scipy.ndimage import gaussian_filter1d
-
-    def _save_one_file(file):
-        """Save one matplotlib plot to 'file'."""
-        plt.savefig(file, dpi=200)
-        plt.close()
-        LOGGER.info(f"Saved {file}")
-
-    # Scatter plots for each hyperparameter
-    csv_file = Path(csv_file)
-    data = pd.read_csv(csv_file)
-    num_metrics_columns = 1
-    keys = [x.strip() for x in data.columns][num_metrics_columns:]
-    x = data.values
-    fitness = x[:, 0]  # fitness
-    j = np.argmax(fitness)  # max fitness index
-    n = math.ceil(len(keys) ** 0.5)  # columns and rows in plot
-    plt.figure(figsize=(10, 10), tight_layout=True)
-    for i, k in enumerate(keys):
-        v = x[:, i + num_metrics_columns]
-        mu = v[j]  # best single result
-        plt.subplot(n, n, i + 1)
-        plt_color_scatter(v, fitness, cmap="viridis", alpha=0.8, edgecolors="none")
-        plt.plot(mu, fitness.max(), "k+", markersize=15)
-        plt.title(f"{k} = {mu:.3g}", fontdict={"size": 9})  # limit to 40 characters
-        plt.tick_params(axis="both", labelsize=8)  # Set axis label size to 8
-        if i % n != 0:
-            plt.yticks([])
-    _save_one_file(csv_file.with_name("tune_scatter_plots.png"))
-
-    # Fitness vs iteration
-    x = range(1, len(fitness) + 1)
-    plt.figure(figsize=(10, 6), tight_layout=True)
-    plt.plot(x, fitness, marker="o", linestyle="none", label="fitness")
-    plt.plot(x, gaussian_filter1d(fitness, sigma=3), ":", label="smoothed", linewidth=2)  # smoothing line
-    plt.title("Fitness vs Iteration")
-    plt.xlabel("Iteration")
-    plt.ylabel("Fitness")
-    plt.grid(True)
-    plt.legend()
-    _save_one_file(csv_file.with_name("tune_fitness.png"))
-
-
-def output_to_target(output, max_det=300):
-    """Convert model output to target format [batch_id, class_id, x, y, w, h, conf] for plotting."""
-    targets = []
-    for i, o in enumerate(output):
-        box, conf, cls = o[:max_det, :6].cpu().split((4, 1, 1), 1)
-        j = torch.full((conf.shape[0], 1), i)
-        targets.append(torch.cat((j, cls, ops.xyxy2xywh(box), conf), 1))
-    targets = torch.cat(targets, 0).numpy()
-    return targets[:, 0], targets[:, 1], targets[:, 2:-1], targets[:, -1]
-
-
-def output_to_rotated_target(output, max_det=300):
-    """Convert model output to target format [batch_id, class_id, x, y, w, h, conf] for plotting."""
-    targets = []
-    for i, o in enumerate(output):
-        box, conf, cls, angle = o[:max_det].cpu().split((4, 1, 1, 1), 1)
-        j = torch.full((conf.shape[0], 1), i)
-        targets.append(torch.cat((j, cls, box, angle, conf), 1))
-    targets = torch.cat(targets, 0).numpy()
-    return targets[:, 0], targets[:, 1], targets[:, 2:-1], targets[:, -1]
-
-
-def feature_visualization(x, module_type, stage, n=32, save_dir=Path("runs/detect/exp")):
-    """
-    Visualize feature maps of a given model module during inference.
-
-    Args:
-        x (torch.Tensor): Features to be visualized.
-        module_type (str): Module type.
-        stage (int): Module stage within the model.
-        n (int, optional): Maximum number of feature maps to plot. Defaults to 32.
-        save_dir (Path, optional): Directory to save results. Defaults to Path('runs/detect/exp').
-    """
-    for m in {"Detect", "Segment", "Pose", "Classify", "OBB", "RTDETRDecoder"}:  # all model heads
-        if m in module_type:
-            return
-    if isinstance(x, torch.Tensor):
-        _, channels, height, width = x.shape  # batch, channels, height, width
-        if height > 1 and width > 1:
-            f = save_dir / f"stage{stage}_{module_type.split('.')[-1]}_features.png"  # filename
-
-            blocks = torch.chunk(x[0].cpu(), channels, dim=0)  # select batch index 0, block by channels
-            n = min(n, channels)  # number of plots
-            _, ax = plt.subplots(math.ceil(n / 8), 8, tight_layout=True)  # 8 rows x n/8 cols
-            ax = ax.ravel()
-            plt.subplots_adjust(wspace=0.05, hspace=0.05)
-            for i in range(n):
-                ax[i].imshow(blocks[i].squeeze())  # cmap='gray'
-                ax[i].axis("off")
-
-            LOGGER.info(f"Saving {f}... ({n}/{channels})")
-            plt.savefig(f, dpi=300, bbox_inches="tight")
-            plt.close()
-            np.save(str(f.with_suffix(".npy")), x[0].cpu().numpy())  # npy save
->>>>>>> 9f22f451
+            np.save(str(f.with_suffix(".npy")), x[0].cpu().numpy())  # npy save