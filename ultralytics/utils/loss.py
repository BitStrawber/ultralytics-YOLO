# Ultralytics YOLO 🚀, AGPL-3.0 license

import torch
import torch.nn as nn
import torch.nn.functional as F

import numpy as np

from ultralytics.utils.ops import crop_mask, xywh2xyxy, xyxy2xywh
from ultralytics.utils.tal import TaskAlignedAssigner, dist2bbox, make_anchors

from .metrics import bbox_iou
from .tal import bbox2dist


class VarifocalLoss(nn.Module):
    """Varifocal loss by Zhang et al. https://arxiv.org/abs/2008.13367."""

    def __init__(self):
        """Initialize the VarifocalLoss class."""
        super().__init__()

    def forward(self, pred_score, gt_score, label, alpha=0.75, gamma=2.0):
        """Computes varfocal loss."""
        weight = alpha * pred_score.sigmoid().pow(gamma) * (1 - label) + gt_score * label
        with torch.cuda.amp.autocast(enabled=False):
            loss = (F.binary_cross_entropy_with_logits(pred_score.float(), gt_score.float(), reduction='none') *
                    weight).mean(1).sum()
        return loss


# Losses
class FocalLoss(nn.Module):
    """Wraps focal loss around existing loss_fcn(), i.e. criteria = FocalLoss(nn.BCEWithLogitsLoss(), gamma=1.5)."""

    def __init__(self, ):
        super().__init__()

    def forward(self, pred, label, gamma=1.5, alpha=0.25):
        """Calculates and updates confusion matrix for object detection/classification tasks."""
        loss = F.binary_cross_entropy_with_logits(pred, label, reduction='none')
        # p_t = torch.exp(-loss)
        # loss *= self.alpha * (1.000001 - p_t) ** self.gamma  # non-zero power for gradient stability

        # TF implementation https://github.com/tensorflow/addons/blob/v0.7.1/tensorflow_addons/losses/focal_loss.py
        pred_prob = pred.sigmoid()  # prob from logits
        p_t = label * pred_prob + (1 - label) * (1 - pred_prob)
        modulating_factor = (1.0 - p_t) ** gamma
        loss *= modulating_factor
        if alpha > 0:
            alpha_factor = label * alpha + (1 - label) * (1 - alpha)
            loss *= alpha_factor
        return loss.mean(1).sum()


class BboxLoss(nn.Module):

    def __init__(self, reg_max, use_dfl=False):
        """Initialize the BboxLoss module with regularization maximum and DFL settings."""
        super().__init__()
        self.reg_max = reg_max
        self.use_dfl = use_dfl

    def forward(self, pred_dist, pred_bboxes, anchor_points, target_bboxes, target_scores, target_scores_sum, fg_mask):
        """IoU loss."""
        weight = target_scores.sum(-1)[fg_mask].unsqueeze(-1)
        iou = bbox_iou(pred_bboxes[fg_mask], target_bboxes[fg_mask], xywh=False, CIoU=True)
        loss_iou = ((1.0 - iou) * weight).sum() / target_scores_sum

        # DFL loss
        if self.use_dfl:
            target_ltrb = bbox2dist(anchor_points, target_bboxes, self.reg_max)
            loss_dfl = self._df_loss(pred_dist[fg_mask].view(-1, self.reg_max + 1), target_ltrb[fg_mask]) * weight
            loss_dfl = loss_dfl.sum() / target_scores_sum
        else:
            loss_dfl = torch.tensor(0.0).to(pred_dist.device)

        return loss_iou, loss_dfl

    @staticmethod
    def _df_loss(pred_dist, target):
        """Return sum of left and right DFL losses."""
        # Distribution Focal Loss (DFL) proposed in Generalized Focal Loss https://ieeexplore.ieee.org/document/9792391
        tl = target.long()  # target left
        tr = tl + 1  # target right
        wl = tr - target  # weight left
        wr = 1 - wl  # weight right
        return (F.cross_entropy(pred_dist, tl.view(-1), reduction='none').view(tl.shape) * wl +
                F.cross_entropy(pred_dist, tr.view(-1), reduction='none').view(tl.shape) * wr).mean(-1, keepdim=True)


class KeypointLoss(nn.Module):

    def __init__(self, sigmas) -> None:
        super().__init__()
        self.sigmas = sigmas

    def forward(self, pred_kpts, gt_kpts, kpt_mask, area):
        """Calculates keypoint loss factor and Euclidean distance loss for predicted and actual keypoints."""
        d = (pred_kpts[..., 0] - gt_kpts[..., 0]) ** 2 + (pred_kpts[..., 1] - gt_kpts[..., 1]) ** 2
        kpt_loss_factor = (torch.sum(kpt_mask != 0) + torch.sum(kpt_mask == 0)) / (torch.sum(kpt_mask != 0) + 1e-9)
        # e = d / (2 * (area * self.sigmas) ** 2 + 1e-9)  # from formula
        e = d / (2 * self.sigmas) ** 2 / (area + 1e-9) / 2  # from cocoeval
        return kpt_loss_factor * ((1 - torch.exp(-e)) * kpt_mask).mean()


# Criterion class for computing Detection training losses
class v8DetectionLoss:

    def __init__(self, model):  # model must be de-paralleled

        device = next(model.parameters()).device  # get model device
        h = model.args  # hyperparameters

        m = model.model[-1]  # Detect() module
        self.bce = nn.BCEWithLogitsLoss(reduction='none')
        self.hyp = h
        self.stride = m.stride  # model strides
        self.nc = m.nc  # number of classes
        self.no = m.no
        self.reg_max = m.reg_max
        self.device = device

        self.use_dfl = m.reg_max > 1

        self.assigner = TaskAlignedAssigner(topk=10, num_classes=self.nc, alpha=0.5, beta=6.0)
        self.bbox_loss = BboxLoss(m.reg_max - 1, use_dfl=self.use_dfl).to(device)
        self.proj = torch.arange(m.reg_max, dtype=torch.float, device=device)

    def preprocess(self, targets, batch_size, scale_tensor):
        """Preprocesses the target counts and matches with the input batch size to output a tensor."""
        if targets.shape[0] == 0:
            out = torch.zeros(batch_size, 0, 5, device=self.device)
        else:
            i = targets[:, 0]  # image index
            _, counts = i.unique(return_counts=True)
            counts = counts.to(dtype=torch.int32)
            out = torch.zeros(batch_size, counts.max(), 5, device=self.device)
            for j in range(batch_size):
                matches = i == j
                n = matches.sum()
                if n:
                    out[j, :n] = targets[matches, 1:]
            out[..., 1:5] = xywh2xyxy(out[..., 1:5].mul_(scale_tensor))
        return out

    def bbox_decode(self, anchor_points, pred_dist):
        """Decode predicted object bounding box coordinates from anchor points and distribution."""
        if self.use_dfl:
            b, a, c = pred_dist.shape  # batch, anchors, channels
            pred_dist = pred_dist.view(b, a, 4, c // 4).softmax(3).matmul(self.proj.type(pred_dist.dtype))
            # pred_dist = pred_dist.view(b, a, c // 4, 4).transpose(2,3).softmax(3).matmul(self.proj.type(pred_dist.dtype))
            # pred_dist = (pred_dist.view(b, a, c // 4, 4).softmax(2) * self.proj.type(pred_dist.dtype).view(1, 1, -1, 1)).sum(2)
        return dist2bbox(pred_dist, anchor_points, xywh=False)

    def __call__(self, preds, batch):
        """Calculate the sum of the loss for box, cls and dfl multiplied by batch size."""
        loss = torch.zeros(3, device=self.device)  # box, cls, dfl
        feats = preds[1] if isinstance(preds, tuple) else preds
        pred_distri, pred_scores = torch.cat([xi.view(feats[0].shape[0], self.no, -1) for xi in feats], 2).split(
            (self.reg_max * 4, self.nc), 1)

        pred_scores = pred_scores.permute(0, 2, 1).contiguous()
        pred_distri = pred_distri.permute(0, 2, 1).contiguous()

        dtype = pred_scores.dtype
        batch_size = pred_scores.shape[0]
        imgsz = torch.tensor(feats[0].shape[2:], device=self.device, dtype=dtype) * self.stride[0]  # image size (h,w)
        anchor_points, stride_tensor = make_anchors(feats, self.stride, 0.5)

        # targets
        targets = torch.cat((batch['batch_idx'].view(-1, 1), batch['cls'].view(-1, 1), batch['bboxes']), 1)
        targets = self.preprocess(targets.to(self.device), batch_size, scale_tensor=imgsz[[1, 0, 1, 0]])
        gt_labels, gt_bboxes = targets.split((1, 4), 2)  # cls, xyxy
        mask_gt = gt_bboxes.sum(2, keepdim=True).gt_(0)

        # pboxes
        pred_bboxes = self.bbox_decode(anchor_points, pred_distri)  # xyxy, (b, h*w, 4)

        _, target_bboxes, target_scores, fg_mask, _ = self.assigner(
            pred_scores.detach().sigmoid(), (pred_bboxes.detach() * stride_tensor).type(gt_bboxes.dtype),
            anchor_points * stride_tensor, gt_labels, gt_bboxes, mask_gt)

        target_scores_sum = max(target_scores.sum(), 1)

        # cls loss
        # loss[1] = self.varifocal_loss(pred_scores, target_scores, target_labels) / target_scores_sum  # VFL way
        loss[1] = self.bce(pred_scores, target_scores.to(dtype)).sum() / target_scores_sum  # BCE

        # bbox loss
        if fg_mask.sum():
            target_bboxes /= stride_tensor
            loss[0], loss[2] = self.bbox_loss(pred_distri, pred_bboxes, anchor_points, target_bboxes, target_scores,
                                              target_scores_sum, fg_mask)

        loss[0] *= self.hyp.box  # box gain
        loss[1] *= self.hyp.cls  # cls gain
        loss[2] *= self.hyp.dfl  # dfl gain

        return loss.sum() * batch_size, loss.detach()  # loss(box, cls, dfl)


# Criterion class for computing training losses
class v8SegmentationLoss(v8DetectionLoss):

    def __init__(self, model):  # model must be de-paralleled
        super().__init__(model)
        self.nm = model.model[-1].nm  # number of masks
        self.overlap = model.args.overlap_mask

    def __call__(self, preds, batch):
        """Calculate and return the loss for the YOLO model."""
        loss = torch.zeros(4, device=self.device)  # box, cls, dfl
        feats, pred_masks, proto = preds if len(preds) == 3 else preds[1]
        batch_size, _, mask_h, mask_w = proto.shape  # batch size, number of masks, mask height, mask width
        pred_distri, pred_scores = torch.cat([xi.view(feats[0].shape[0], self.no, -1) for xi in feats], 2).split(
            (self.reg_max * 4, self.nc), 1)

        # b, grids, ..
        pred_scores = pred_scores.permute(0, 2, 1).contiguous()
        pred_distri = pred_distri.permute(0, 2, 1).contiguous()
        pred_masks = pred_masks.permute(0, 2, 1).contiguous()

        dtype = pred_scores.dtype
        imgsz = torch.tensor(feats[0].shape[2:], device=self.device, dtype=dtype) * self.stride[0]  # image size (h,w)
        anchor_points, stride_tensor = make_anchors(feats, self.stride, 0.5)

        # targets
        try:
            batch_idx = batch['batch_idx'].view(-1, 1)
            targets = torch.cat((batch_idx, batch['cls'].view(-1, 1), batch['bboxes']), 1)
            targets = self.preprocess(targets.to(self.device), batch_size, scale_tensor=imgsz[[1, 0, 1, 0]])
            gt_labels, gt_bboxes = targets.split((1, 4), 2)  # cls, xyxy
            mask_gt = gt_bboxes.sum(2, keepdim=True).gt_(0)
        except RuntimeError as e:
            raise TypeError('ERROR ❌ segment dataset incorrectly formatted or not a segment dataset.\n'
                            "This error can occur when incorrectly training a 'segment' model on a 'detect' dataset, "
                            "i.e. 'yolo train model=yolov8n-seg.pt data=coco128.yaml'.\nVerify your dataset is a "
                            "correctly formatted 'segment' dataset using 'data=coco128-seg.yaml' "
                            'as an example.\nSee https://docs.ultralytics.com/tasks/segment/ for help.') from e

        # pboxes
        pred_bboxes = self.bbox_decode(anchor_points, pred_distri)  # xyxy, (b, h*w, 4)

        _, target_bboxes, target_scores, fg_mask, target_gt_idx = self.assigner(
            pred_scores.detach().sigmoid(), (pred_bboxes.detach() * stride_tensor).type(gt_bboxes.dtype),
            anchor_points * stride_tensor, gt_labels, gt_bboxes, mask_gt)

        target_scores_sum = max(target_scores.sum(), 1)

        # cls loss
        # loss[1] = self.varifocal_loss(pred_scores, target_scores, target_labels) / target_scores_sum  # VFL way
        loss[2] = self.bce(pred_scores, target_scores.to(dtype)).sum() / target_scores_sum  # BCE

        if fg_mask.sum():
            # bbox loss
            loss[0], loss[3] = self.bbox_loss(pred_distri, pred_bboxes, anchor_points, target_bboxes / stride_tensor,
                                              target_scores, target_scores_sum, fg_mask)
            # masks loss
            masks = batch['masks'].to(self.device).float()
            if tuple(masks.shape[-2:]) != (mask_h, mask_w):  # downsample
                masks = F.interpolate(masks[None], (mask_h, mask_w), mode='nearest')[0]

            for i in range(batch_size):
                if fg_mask[i].sum():
                    mask_idx = target_gt_idx[i][fg_mask[i]]
                    if self.overlap:
                        gt_mask = torch.where(masks[[i]] == (mask_idx + 1).view(-1, 1, 1), 1.0, 0.0)
                    else:
                        gt_mask = masks[batch_idx.view(-1) == i][mask_idx]
                    xyxyn = target_bboxes[i][fg_mask[i]] / imgsz[[1, 0, 1, 0]]
                    marea = xyxy2xywh(xyxyn)[:, 2:].prod(1)
                    mxyxy = xyxyn * torch.tensor([mask_w, mask_h, mask_w, mask_h], device=self.device)
                    loss[1] += self.single_mask_loss(gt_mask, pred_masks[i][fg_mask[i]], proto[i], mxyxy, marea)  # seg

                # WARNING: lines below prevents Multi-GPU DDP 'unused gradient' PyTorch errors, do not remove
                else:
                    loss[1] += (proto * 0).sum() + (pred_masks * 0).sum()  # inf sums may lead to nan loss

        # WARNING: lines below prevent Multi-GPU DDP 'unused gradient' PyTorch errors, do not remove
        else:
            loss[1] += (proto * 0).sum() + (pred_masks * 0).sum()  # inf sums may lead to nan loss

        loss[0] *= self.hyp.box  # box gain
        loss[1] *= self.hyp.box / batch_size  # seg gain
        loss[2] *= self.hyp.cls  # cls gain
        loss[3] *= self.hyp.dfl  # dfl gain

        return loss.sum() * batch_size, loss.detach()  # loss(box, cls, dfl)

    def single_mask_loss(self, gt_mask, pred, proto, xyxy, area):
        """Mask loss for one image."""
        pred_mask = (pred @ proto.view(self.nm, -1)).view(-1, *proto.shape[1:])  # (n, 32) @ (32,80,80) -> (n,80,80)
        loss = F.binary_cross_entropy_with_logits(pred_mask, gt_mask, reduction='none')
        return (crop_mask(loss, xyxy).mean(dim=(1, 2)) / area).mean()


# Criterion class for computing training losses
class v8PoseLoss(v8DetectionLoss):

    def __init__(self, model):  # model must be de-paralleled
        super().__init__(model)
        self.kpt_shape = model.model[-1].kpt_shape
        self.bce_pose = nn.BCEWithLogitsLoss()
        OKS_SIGMA = model.args.OKS_SIGMA  # Sigma values read from cfg
        nkpt = self.kpt_shape[0]  # number of keypoints
        # use 1/nkpt as default sigma value if shapes do not match.
<<<<<<< HEAD
        sigmas = torch.from_numpy(np.array(OKS_SIGMA)).to(self.device) if len(OKS_SIGMA) == nkpt else torch.ones(nkpt, device=self.device) / nkpt
=======
        sigmas = torch.from_numpy(OKS_SIGMA).to(
            self.device) if len(OKS_SIGMA) == nkpt else torch.ones(nkpt, device=self.device) / nkpt
>>>>>>> 347b819e
        self.keypoint_loss = KeypointLoss(sigmas=sigmas)

    def __call__(self, preds, batch):
        """Calculate the total loss and detach it."""
        loss = torch.zeros(5, device=self.device)  # box, cls, dfl, kpt_location, kpt_visibility
        feats, pred_kpts = preds if isinstance(preds[0], list) else preds[1]
        pred_distri, pred_scores = torch.cat([xi.view(feats[0].shape[0], self.no, -1) for xi in feats], 2).split(
            (self.reg_max * 4, self.nc), 1)

        # b, grids, ..
        pred_scores = pred_scores.permute(0, 2, 1).contiguous()
        pred_distri = pred_distri.permute(0, 2, 1).contiguous()
        pred_kpts = pred_kpts.permute(0, 2, 1).contiguous()

        dtype = pred_scores.dtype
        imgsz = torch.tensor(feats[0].shape[2:], device=self.device, dtype=dtype) * self.stride[0]  # image size (h,w)
        anchor_points, stride_tensor = make_anchors(feats, self.stride, 0.5)

        # targets
        batch_size = pred_scores.shape[0]
        batch_idx = batch['batch_idx'].view(-1, 1)
        targets = torch.cat((batch_idx, batch['cls'].view(-1, 1), batch['bboxes']), 1)
        targets = self.preprocess(targets.to(self.device), batch_size, scale_tensor=imgsz[[1, 0, 1, 0]])
        gt_labels, gt_bboxes = targets.split((1, 4), 2)  # cls, xyxy
        mask_gt = gt_bboxes.sum(2, keepdim=True).gt_(0)

        # pboxes
        pred_bboxes = self.bbox_decode(anchor_points, pred_distri)  # xyxy, (b, h*w, 4)
        pred_kpts = self.kpts_decode(anchor_points, pred_kpts.view(batch_size, -1, *self.kpt_shape))  # (b, h*w, 17, 3)

        _, target_bboxes, target_scores, fg_mask, target_gt_idx = self.assigner(
            pred_scores.detach().sigmoid(), (pred_bboxes.detach() * stride_tensor).type(gt_bboxes.dtype),
            anchor_points * stride_tensor, gt_labels, gt_bboxes, mask_gt)

        target_scores_sum = max(target_scores.sum(), 1)

        # cls loss
        # loss[1] = self.varifocal_loss(pred_scores, target_scores, target_labels) / target_scores_sum  # VFL way
        loss[3] = self.bce(pred_scores, target_scores.to(dtype)).sum() / target_scores_sum  # BCE

        # bbox loss
        if fg_mask.sum():
            target_bboxes /= stride_tensor
            loss[0], loss[4] = self.bbox_loss(pred_distri, pred_bboxes, anchor_points, target_bboxes, target_scores,
                                              target_scores_sum, fg_mask)
            keypoints = batch['keypoints'].to(self.device).float().clone()
            keypoints[..., 0] *= imgsz[1]
            keypoints[..., 1] *= imgsz[0]
            for i in range(batch_size):
                if fg_mask[i].sum():
                    idx = target_gt_idx[i][fg_mask[i]]
                    gt_kpt = keypoints[batch_idx.view(-1) == i][idx]  # (n, 51)
                    gt_kpt[..., 0] /= stride_tensor[fg_mask[i]]
                    gt_kpt[..., 1] /= stride_tensor[fg_mask[i]]
                    area = xyxy2xywh(target_bboxes[i][fg_mask[i]])[:, 2:].prod(1, keepdim=True)
                    pred_kpt = pred_kpts[i][fg_mask[i]]
                    kpt_mask = gt_kpt[..., 2] != 0
                    loss[1] += self.keypoint_loss(pred_kpt, gt_kpt, kpt_mask, area)  # pose loss
                    # kpt_score loss
                    if pred_kpt.shape[-1] == 3:
                        loss[2] += self.bce_pose(pred_kpt[..., 2], kpt_mask.float())  # keypoint obj loss

        loss[0] *= self.hyp.box  # box gain
        loss[1] *= self.hyp.pose / batch_size  # pose gain
        loss[2] *= self.hyp.kobj / batch_size  # kobj gain
        loss[3] *= self.hyp.cls  # cls gain
        loss[4] *= self.hyp.dfl  # dfl gain

        return loss.sum() * batch_size, loss.detach()  # loss(box, cls, dfl)

    def kpts_decode(self, anchor_points, pred_kpts):
        """Decodes predicted keypoints to image coordinates."""
        y = pred_kpts.clone()
        y[..., :2] *= 2.0
        y[..., 0] += anchor_points[:, [0]] - 0.5
        y[..., 1] += anchor_points[:, [1]] - 0.5
        return y


class v8ClassificationLoss:

    def __call__(self, preds, batch):
        """Compute the classification loss between predictions and true labels."""
        loss = torch.nn.functional.cross_entropy(preds, batch['cls'], reduction='sum') / 64
        loss_items = loss.detach()
        return loss, loss_items<|MERGE_RESOLUTION|>--- conflicted
+++ resolved
@@ -3,8 +3,6 @@
 import torch
 import torch.nn as nn
 import torch.nn.functional as F
-
-import numpy as np
 
 from ultralytics.utils.ops import crop_mask, xywh2xyxy, xyxy2xywh
 from ultralytics.utils.tal import TaskAlignedAssigner, dist2bbox, make_anchors
@@ -305,12 +303,7 @@
         OKS_SIGMA = model.args.OKS_SIGMA  # Sigma values read from cfg
         nkpt = self.kpt_shape[0]  # number of keypoints
         # use 1/nkpt as default sigma value if shapes do not match.
-<<<<<<< HEAD
-        sigmas = torch.from_numpy(np.array(OKS_SIGMA)).to(self.device) if len(OKS_SIGMA) == nkpt else torch.ones(nkpt, device=self.device) / nkpt
-=======
-        sigmas = torch.from_numpy(OKS_SIGMA).to(
-            self.device) if len(OKS_SIGMA) == nkpt else torch.ones(nkpt, device=self.device) / nkpt
->>>>>>> 347b819e
+        sigmas = torch.from_numpy(OKS_SIGMA).to(self.device) if len(OKS_SIGMA) == nkpt else torch.ones(nkpt, device=self.device) / nkpt
         self.keypoint_loss = KeypointLoss(sigmas=sigmas)
 
     def __call__(self, preds, batch):
