--- conflicted
+++ resolved
@@ -378,18 +378,6 @@
     def calculate_keypoints_loss(self, masks, target_gt_idx, keypoints, batch_idx, stride_tensor, target_bboxes,
                                  pred_kpts):
         """
-<<<<<<< HEAD
-        Calculates keypoints loss
-
-        Args:
-            masks (torch.Tensor): shape (BS, N_anchors)
-            target_gt_idx (torch.Tensor): shape (BS, N_anchors)
-            keypoints (torch.Tensor): shape (N_kpts_in_batch, N_kpts_per_object, kpts_dim)
-            batch_idx (torch.Tensor): shape (N_kpts_in_batch, 1)
-            stride_tensor (torch.Tensor): shape (N_anchors, 1)
-            target_bboxes (torch.Tensor): shape (BS, N_anchors, 4)
-            pred_kpts (torch.Tensor): shape (BS, N_anchors, N_kpts_per_object, kpts_dim)
-=======
         Calculate the keypoints loss for the model.
 
         This function calculates the keypoints loss and keypoints object loss for a given batch. The keypoints loss is
@@ -409,7 +397,6 @@
             (tuple): Returns a tuple containing:
                 - kpts_loss (torch.Tensor): The keypoints loss.
                 - kpts_obj_loss (torch.Tensor): The keypoints object loss.
->>>>>>> bd8d0ce8
         """
         batch_idx = batch_idx.flatten()
         batch_size = len(masks)
