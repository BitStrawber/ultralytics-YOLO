--- conflicted
+++ resolved
@@ -168,14 +168,7 @@
 
     This class provides a foundation for creating objects that can be easily printed or represented as strings,
     showing all their non-callable attributes. It's useful for debugging and introspection of object states.
-<<<<<<< HEAD
-    
-=======
-
-    Attributes:
-        There are no predefined attributes for this class. Attributes are dynamically added to instances.
-
->>>>>>> 9a2276be
+
     Methods:
         __str__: Returns a human-readable string representation of the object.
         __repr__: Returns a machine-readable string representation of the object.
@@ -230,14 +223,7 @@
     This class extends the SimpleNamespace class with additional methods for iteration, string representation,
     and attribute access. It is designed to be used as a convenient container for storing and accessing
     configuration parameters.
-<<<<<<< HEAD
-    
-=======
-
-    Attributes:
-        Any user-defined attributes can be added and accessed.
-
->>>>>>> 9a2276be
+
     Methods:
         __iter__: Returns an iterator of key-value pairs from the namespace's attributes.
         __str__: Returns a human-readable string representation of the object.
