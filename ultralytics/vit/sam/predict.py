# Ultralytics YOLO 🚀, AGPL-3.0 license

import numpy as np
import torch
import torch.nn.functional as F
import torchvision

from ultralytics.yolo.data.augment import LetterBox
from ultralytics.yolo.engine.predictor import BasePredictor
from ultralytics.yolo.engine.results import Results
from ultralytics.yolo.utils import DEFAULT_CFG, ops
from ultralytics.yolo.utils.torch_utils import select_device

<<<<<<< HEAD
from .amg import (batch_iterator, batched_mask_to_box, build_all_layer_point_grids, generate_crop_boxes,
                  is_box_near_crop_edge, uncrop_boxes_xyxy, uncrop_masks)
=======
from .build import build_sam
from .amg import (batch_iterator, batched_mask_to_box, build_all_layer_point_grids, calculate_stability_score,
                  generate_crop_boxes, is_box_near_crop_edge, uncrop_boxes_xyxy, uncrop_masks)
>>>>>>> 7058f610


class Predictor(BasePredictor):

    def __init__(self, cfg=DEFAULT_CFG, overrides=None, _callbacks=None):
        super().__init__(cfg, overrides, _callbacks)
        # Args for set_image
        self.im = None
        self.features = None
        # Args for segment everything
        self.segment_all = False

    def preprocess(self, im):
        """Prepares input image before inference.

        Args:
            im (torch.Tensor | List(np.ndarray)): BCHW for tensor, [(HWC) x B] for list.
        """
        if self.im is not None:
            return self.im
        not_tensor = not isinstance(im, torch.Tensor)
        if not_tensor:
            im = np.stack(self.pre_transform(im))
            im = im[..., ::-1].transpose((0, 3, 1, 2))  # BGR to RGB, BHWC to BCHW, (n, 3, h, w)
            im = np.ascontiguousarray(im)  # contiguous
            im = torch.from_numpy(im)

        img = im.to(self.device)
        img = img.half() if self.model.fp16 else img.float()  # uint8 to fp16/32
        if not_tensor:
            img = (img - self.mean) / self.std
        return img

    def pre_transform(self, im):
        """Pre-transform input image before inference.

        Args:
            im (List(np.ndarray)): (N, 3, h, w) for tensor, [(h, w, 3) x N] for list.

        Return: A list of transformed imgs.
        """
        assert len(im) == 1, 'SAM model has not supported batch inference yet!'
        return [LetterBox(self.args.imgsz, auto=False)(image=x) for x in im]

    def inference(self, im, bboxes=None, points=None, labels=None, masks=None, multimask_output=False, *args, **kwargs):
        """
        Predict masks for the given input prompts, using the currently set image.

        Args:
            im (torch.Tensor): The preprocessed image, (N, C, H, W).
            bboxes (np.ndarray | List, None): (N, 4), in XYXY format.
            points (np.ndarray | List, None): (N, 2), Each point is in (X,Y) in pixels.
            labels (np.ndarray | List, None): (N, ), labels for the point prompts.
                1 indicates a foreground point and 0 indicates a background point.
            masks (np.ndarray, None): A low resolution mask input to the model, typically
                coming from a previous prediction iteration. Has form (N, H, W), where
                for SAM, H=W=256.
            multimask_output (bool): If true, the model will return three masks.
                For ambiguous input prompts (such as a single click), this will often
                produce better masks than a single prediction. If only a single
                mask is needed, the model's predicted quality score can be used
                to select the best mask. For non-ambiguous prompts, such as multiple
                input prompts, multimask_output=False can give better results.

        Returns:
            (np.ndarray): The output masks in CxHxW format, where C is the
                number of masks, and (H, W) is the original image size.
            (np.ndarray): An array of length C containing the model's
                predictions for the quality of each mask.
            (np.ndarray): An array of shape CxHxW, where C is the number
                of masks and H=W=256. These low resolution logits can be passed to
                a subsequent iteration as mask input.
        """
        if all([i is None for i in [bboxes, points, masks]]):
            return self.generate(im, *args, **kwargs)
        return self.prompt_inference(im, bboxes, points, labels, masks, multimask_output)

    def prompt_inference(self, im, bboxes=None, points=None, labels=None, masks=None, multimask_output=False):
        """
        Predict masks for the given input prompts, using the currently set image.

        Args:
            im (torch.Tensor): The preprocessed image, (N, C, H, W).
            bboxes (np.ndarray | List, None): (N, 4), in XYXY format.
            points (np.ndarray | List, None): (N, 2), Each point is in (X,Y) in pixels.
            labels (np.ndarray | List, None): (N, ), labels for the point prompts.
                1 indicates a foreground point and 0 indicates a background point.
            masks (np.ndarray, None): A low resolution mask input to the model, typically
                coming from a previous prediction iteration. Has form (N, H, W), where
                for SAM, H=W=256.
            multimask_output (bool): If true, the model will return three masks.
                For ambiguous input prompts (such as a single click), this will often
                produce better masks than a single prediction. If only a single
                mask is needed, the model's predicted quality score can be used
                to select the best mask. For non-ambiguous prompts, such as multiple
                input prompts, multimask_output=False can give better results.

        Returns:
            (np.ndarray): The output masks in CxHxW format, where C is the
                number of masks, and (H, W) is the original image size.
            (np.ndarray): An array of length C containing the model's
                predictions for the quality of each mask.
            (np.ndarray): An array of shape CxHxW, where C is the number
                of masks and H=W=256. These low resolution logits can be passed to
                a subsequent iteration as mask input.
        """
        features = self.model.image_encoder(im) if self.features is None else self.features

        src_shape, dst_shape = self.batch[1][0].shape[:2], im.shape[2:]
        # Transform input prompts
        if points is not None:
            points = torch.as_tensor(points, dtype=torch.float32, device=self.device)
            # Assuming labels are all positive if users don't pass labels.
            if labels is None:
                labels = np.ones(points.shape[0])
            labels = torch.as_tensor(labels, dtype=torch.int32, device=self.device)
            # TODO
            # points = ops.scale_coords(src_shape, points, dst_shape)
            # (N, 2) --> (N, 1, 2), (N, ) --> (N, 1)
            points, labels = points[:, None, :], labels[:, None]
        if bboxes is not None:
            bboxes = torch.as_tensor(bboxes, dtype=torch.float32, device=self.device)
            bboxes = ops.scale_boxes(src_shape, bboxes, dst_shape)
        if masks is not None:
            masks = torch.as_tensor(masks, dtype=torch.float32, device=self.device)
            masks = masks[:, None, :, :]

        points = (points, labels) if points is not None else None
        # Embed prompts
        sparse_embeddings, dense_embeddings = self.model.prompt_encoder(
            points=points,
            boxes=bboxes,
            masks=masks,
        )

        # Predict masks
        pred_masks, pred_scores = self.model.mask_decoder(
            image_embeddings=features,
            image_pe=self.model.prompt_encoder.get_dense_pe(),
            sparse_prompt_embeddings=sparse_embeddings,
            dense_prompt_embeddings=dense_embeddings,
            multimask_output=multimask_output,
        )

        # (N, d, H, W) --> (N*d, H, W), (N, d) --> (N*d, )
        # `d` could be 1 or 3 depends on `multimask_output`.
        return pred_masks.flatten(0, 1), pred_scores.flatten(0, 1)

    def generate(
        self,
        im,
        crop_n_layers=0,
        crop_overlap_ratio=512 / 1500,
        crop_downscale_factor=1,
        point_grids=None,
        points_stride=32,
        points_batch_size=64,
        conf_thres=0.88,
        stability_score_thresh = 0.95,
        stability_score_offset = 0.95,
        crop_nms_thresh=0.7):
        """Segment the whole image.

        Args:
            im(torch.Tensor): The preprocessed image, (N, C, H, W).
        """
        self.segment_all = True
        ih, iw = im.shape[2:]
        crop_regions, layer_idxs = generate_crop_boxes((ih, iw), crop_n_layers, crop_overlap_ratio)
        if point_grids is None:
            point_grids = build_all_layer_point_grids(
                points_stride,
                crop_n_layers,
                crop_downscale_factor,
            )
        pred_masks, pred_scores, pred_bboxes, region_areas = [], [], [], []
        for crop_region, layer_idx in zip(crop_regions, layer_idxs):
            x1, y1, x2, y2 = crop_region
            w, h = x2 - x1, y2 - y1
            area = torch.tensor(w * h, device=im.device)
            points_scale = np.array([[w, h]])  # w, h
            # Crop image and interpolate to input size
            crop_im = F.interpolate(im[..., y1:y2, x1:x2], (ih, iw), mode='bilinear', align_corners=False)
            # (num_points, 2)
            points_for_image = point_grids[layer_idx] * points_scale
            crop_masks, crop_scores, crop_bboxes = [], [], []
            for (points, ) in batch_iterator(points_batch_size, points_for_image):
                pred_mask, pred_score = self.prompt_inference(crop_im, points=points, multimask_output=True)
                # Interpolate predicted masks to input size
<<<<<<< HEAD
                pred_mask = F.interpolate(pred_mask, (h, w), mode='bilinear', align_corners=False)
                # idx = pred_score > self.pred_iou_thresh
                # pred_mask, pred_score = pred_mask[idx], pred_score[idx]
                # from .amg import  calculate_stability_score
                # stability_score = calculate_stability_score(pred_mask, self.model.mask_threshold,
                #                                             self.stability_score_offset)
                # idx = stability_score > self.stability_score_thresh
                # # (N, H, W), (N, )
                # pred_mask, pred_score = pred_mask[idx], pred_score[idx]
=======
                pred_mask = F.interpolate(pred_mask[None], (h, w), mode='bilinear', align_corners=False)[0]
                idx = pred_score > conf_thres
                pred_mask, pred_score = pred_mask[idx], pred_score[idx]

                stability_score = calculate_stability_score(pred_mask, self.model.mask_threshold,
                                                            stability_score_offset)
                idx = stability_score > stability_score_thresh
                pred_mask, pred_score = pred_mask[idx], pred_score[idx]
>>>>>>> 7058f610
                # (N, 4)
                pred_bbox = batched_mask_to_box(pred_mask > self.model.mask_threshold).float()
                keep_mask = ~is_box_near_crop_edge(pred_bbox, crop_region, [0, 0, iw, ih])
                if not torch.all(keep_mask):
                    pred_bbox = pred_bbox[keep_mask]
                    pred_mask = pred_mask[keep_mask]
                    pred_score = pred_score[keep_mask]

                crop_masks.append(pred_mask)
                crop_bboxes.append(pred_bbox)
                crop_scores.append(pred_score)

            # Do nms within this crop
            crop_masks = torch.cat(crop_masks)
            crop_bboxes = torch.cat(crop_bboxes)
            crop_scores = torch.cat(crop_scores)
            keep = torchvision.ops.nms(crop_bboxes, crop_scores, self.args.iou)  # NMS
            crop_bboxes = uncrop_boxes_xyxy(crop_bboxes[keep], crop_region)
            crop_masks = uncrop_masks(crop_masks[keep], crop_region, ih, iw)
            crop_scores = crop_scores[keep]

            pred_masks.append(crop_masks)
            pred_bboxes.append(crop_bboxes)
            pred_scores.append(crop_scores)
            region_areas.append(area.expand(len(crop_masks)))

        pred_masks = torch.cat(pred_masks)
        pred_bboxes = torch.cat(pred_bboxes)
        pred_scores = torch.cat(pred_scores)
        region_areas = torch.cat(region_areas)

        # Remove duplicate masks between crops
        if len(crop_regions) > 1:
            scores = 1 / region_areas
            keep = torchvision.ops.nms(pred_bboxes, scores, crop_nms_thresh)
            pred_masks = pred_masks[keep]
            pred_bboxes = pred_bboxes[keep]
            pred_scores = pred_scores[keep]

        return pred_masks, pred_scores, pred_bboxes

    def setup_model(self, model):
        """Set up YOLO model with specified thresholds and device."""
        device = select_device(self.args.device)
        if model is None:
            model = build_sam(self.args.model)
        model.eval()
        # self.model = SamAutomaticMaskGenerator(model.to(device),
        #                                        pred_iou_thresh=self.args.conf,
        #                                        box_nms_thresh=self.args.iou)
        self.model = model.to(device)
        self.device = device
        self.mean = torch.tensor([123.675, 116.28, 103.53]).view(-1, 1, 1).to(device)
        self.std = torch.tensor([58.395, 57.12, 57.375]).view(-1, 1, 1).to(device)
        # TODO: Temporary settings for compatibility
        self.model.pt = False
        self.model.triton = False
        self.model.stride = 32
        self.model.fp16 = False
        self.done_warmup = True

    def postprocess(self, preds, img, orig_imgs):
        """Postprocesses inference output predictions to create detection masks for objects."""
        # (N, 1, H, W), (N, 1)
        pred_masks, pred_scores = preds[:2]
        pred_bboxes = preds[2] if self.segment_all else None
        names = dict(enumerate([str(i) for i in range(len(pred_masks))]))
        results = []
        for i, masks in enumerate([pred_masks]):
            orig_img = orig_imgs[i] if isinstance(orig_imgs, list) else orig_imgs
            if pred_bboxes is not None:
                pred_bboxes = ops.scale_boxes(img.shape[2:], pred_bboxes.float(), orig_img.shape)
                cls = torch.arange(len(pred_masks), dtype=torch.int32, device=pred_masks.device)
                pred_bboxes = torch.cat([pred_bboxes, pred_scores[:, None], cls[:, None]], dim=-1)

            masks = ops.scale_masks(masks[None], orig_img.shape[:2])[0]
            masks = masks > self.model.mask_threshold  # to bool
            path = self.batch[0]
            img_path = path[i] if isinstance(path, list) else path
            results.append(Results(orig_img=orig_img, path=img_path, names=names, masks=masks, boxes=pred_bboxes))
        # Reset segment-all mode.
        self.segment_all = False
        return results

    def set_image(self, image):
        """Set image in advance.
        Args:

            im (torch.Tensor | np.ndarray): BCHW for tensor, HWC for ndarray.
        """
        if self.model is None:
            model = build_sam(self.args.model)
            self.setup_model(model)
        im = self.preprocess([image])
        self.features = self.model.image_encoder(im)
        self.im = im

    def reset_image(self):
        self.im = None
        self.features = None<|MERGE_RESOLUTION|>--- conflicted
+++ resolved
@@ -11,14 +11,8 @@
 from ultralytics.yolo.utils import DEFAULT_CFG, ops
 from ultralytics.yolo.utils.torch_utils import select_device
 
-<<<<<<< HEAD
 from .amg import (batch_iterator, batched_mask_to_box, build_all_layer_point_grids, generate_crop_boxes,
                   is_box_near_crop_edge, uncrop_boxes_xyxy, uncrop_masks)
-=======
-from .build import build_sam
-from .amg import (batch_iterator, batched_mask_to_box, build_all_layer_point_grids, calculate_stability_score,
-                  generate_crop_boxes, is_box_near_crop_edge, uncrop_boxes_xyxy, uncrop_masks)
->>>>>>> 7058f610
 
 
 class Predictor(BasePredictor):
@@ -208,17 +202,6 @@
             for (points, ) in batch_iterator(points_batch_size, points_for_image):
                 pred_mask, pred_score = self.prompt_inference(crop_im, points=points, multimask_output=True)
                 # Interpolate predicted masks to input size
-<<<<<<< HEAD
-                pred_mask = F.interpolate(pred_mask, (h, w), mode='bilinear', align_corners=False)
-                # idx = pred_score > self.pred_iou_thresh
-                # pred_mask, pred_score = pred_mask[idx], pred_score[idx]
-                # from .amg import  calculate_stability_score
-                # stability_score = calculate_stability_score(pred_mask, self.model.mask_threshold,
-                #                                             self.stability_score_offset)
-                # idx = stability_score > self.stability_score_thresh
-                # # (N, H, W), (N, )
-                # pred_mask, pred_score = pred_mask[idx], pred_score[idx]
-=======
                 pred_mask = F.interpolate(pred_mask[None], (h, w), mode='bilinear', align_corners=False)[0]
                 idx = pred_score > conf_thres
                 pred_mask, pred_score = pred_mask[idx], pred_score[idx]
@@ -227,7 +210,6 @@
                                                             stability_score_offset)
                 idx = stability_score > stability_score_thresh
                 pred_mask, pred_score = pred_mask[idx], pred_score[idx]
->>>>>>> 7058f610
                 # (N, 4)
                 pred_bbox = batched_mask_to_box(pred_mask > self.model.mask_threshold).float()
                 keep_mask = ~is_box_near_crop_edge(pred_bbox, crop_region, [0, 0, iw, ih])
