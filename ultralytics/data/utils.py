# Ultralytics YOLO 🚀, AGPL-3.0 license

import contextlib
import hashlib
import json
import os
import random
import subprocess
import time
import zipfile
from multiprocessing.pool import ThreadPool
from pathlib import Path
from tarfile import is_tarfile

import cv2
import numpy as np
from PIL import Image, ImageOps

from ultralytics.nn.autobackend import check_class_names
from ultralytics.utils import (
    DATASETS_DIR,
    LOGGER,
    NUM_THREADS,
    RANK,
    ROOT,
    SETTINGS_YAML,
    TQDM,
    clean_url,
    colorstr,
    emojis,
    is_dir_writeable,
    yaml_load,
    yaml_save,
)
from ultralytics.utils.checks import check_file, check_font, is_ascii
from ultralytics.utils.downloads import download, safe_download, unzip_file
from ultralytics.utils.ops import segments2boxes
from ultralytics.utils.torch_utils import TorchDistributedZeroFirst

HELP_URL = "See https://docs.ultralytics.com/datasets for dataset formatting guidance."
IMG_FORMATS = {"bmp", "dng", "jpeg", "jpg", "mpo", "png", "tif", "tiff", "webp", "pfm"}  # image suffixes
VID_FORMATS = {"asf", "avi", "gif", "m4v", "mkv", "mov", "mp4", "mpeg", "mpg", "ts", "wmv", "webm"}  # video suffixes
PIN_MEMORY = str(os.getenv("PIN_MEMORY", True)).lower() == "true"  # global pin_memory for dataloaders
FORMATS_HELP_MSG = f"Supported formats are:\nimages: {IMG_FORMATS}\nvideos: {VID_FORMATS}"


def img2label_paths(img_paths):
    """Define label paths as a function of image paths."""
    sa, sb = f"{os.sep}images{os.sep}", f"{os.sep}labels{os.sep}"  # /images/, /labels/ substrings
    return [sb.join(x.rsplit(sa, 1)).rsplit(".", 1)[0] + ".txt" for x in img_paths]


def get_hash(paths):
    """Returns a single hash value of a list of paths (files or dirs)."""
    size = sum(os.path.getsize(p) for p in paths if os.path.exists(p))  # sizes
    h = hashlib.sha256(str(size).encode())  # hash sizes
    h.update("".join(paths).encode())  # hash paths
    return h.hexdigest()  # return hash


def exif_size(img: Image.Image):
    """Returns exif-corrected PIL size."""
    s = img.size  # (width, height)
    if img.format == "JPEG":  # only support JPEG images
        with contextlib.suppress(Exception):
            exif = img.getexif()
            if exif:
                rotation = exif.get(274, None)  # the EXIF key for the orientation tag is 274
                if rotation in {6, 8}:  # rotation 270 or 90
                    s = s[1], s[0]
    return s


def verify_image(args):
    """Verify one image."""
    (im_file, cls), prefix = args
    # Number (found, corrupt), message
    nf, nc, msg = 0, 0, ""
    try:
        im = Image.open(im_file)
        im.verify()  # PIL verify
        shape = exif_size(im)  # image size
        shape = (shape[1], shape[0])  # hw
        assert (shape[0] > 9) & (shape[1] > 9), f"image size {shape} <10 pixels"
        assert im.format.lower() in IMG_FORMATS, f"Invalid image format {im.format}. {FORMATS_HELP_MSG}"
        if im.format.lower() in {"jpg", "jpeg"}:
            with open(im_file, "rb") as f:
                f.seek(-2, 2)
                if f.read() != b"\xff\xd9":  # corrupt JPEG
                    ImageOps.exif_transpose(Image.open(im_file)).save(im_file, "JPEG", subsampling=0, quality=100)
                    msg = f"{prefix}WARNING ⚠️ {im_file}: corrupt JPEG restored and saved"
        nf = 1
    except Exception as e:
        nc = 1
        msg = f"{prefix}WARNING ⚠️ {im_file}: ignoring corrupt image/label: {e}"
    return (im_file, cls), nf, nc, msg


def verify_image_label(args):
    """Verify one image-label pair."""
    im_file, lb_file, prefix, keypoint, num_cls, nkpt, ndim = args
    # Number (missing, found, empty, corrupt), message, segments, keypoints
    nm, nf, ne, nc, msg, segments, keypoints = 0, 0, 0, 0, "", [], None
    try:
        # Verify images
        im = Image.open(im_file)
        im.verify()  # PIL verify
        shape = exif_size(im)  # image size
        shape = (shape[1], shape[0])  # hw
        assert (shape[0] > 9) & (shape[1] > 9), f"image size {shape} <10 pixels"
        assert im.format.lower() in IMG_FORMATS, f"invalid image format {im.format}. {FORMATS_HELP_MSG}"
        if im.format.lower() in {"jpg", "jpeg"}:
            with open(im_file, "rb") as f:
                f.seek(-2, 2)
                if f.read() != b"\xff\xd9":  # corrupt JPEG
                    ImageOps.exif_transpose(Image.open(im_file)).save(im_file, "JPEG", subsampling=0, quality=100)
                    msg = f"{prefix}WARNING ⚠️ {im_file}: corrupt JPEG restored and saved"

        # Verify labels
        if os.path.isfile(lb_file):
            nf = 1  # label found
            with open(lb_file) as f:
                lb = [x.split() for x in f.read().strip().splitlines() if len(x)]
                if any(len(x) > 6 for x in lb) and (not keypoint):  # is segment
                    classes = np.array([x[0] for x in lb], dtype=np.float32)
                    segments = [np.array(x[1:], dtype=np.float32).reshape(-1, 2) for x in lb]  # (cls, xy1...)
                    lb = np.concatenate((classes.reshape(-1, 1), segments2boxes(segments)), 1)  # (cls, xywh)
                lb = np.array(lb, dtype=np.float32)
            nl = len(lb)
            if nl:
                if keypoint:
                    assert lb.shape[1] == (5 + nkpt * ndim), f"labels require {(5 + nkpt * ndim)} columns each"
                    points = lb[:, 5:].reshape(-1, ndim)[:, :2]
                else:
                    assert lb.shape[1] == 5, f"labels require 5 columns, {lb.shape[1]} columns detected"
                    points = lb[:, 1:]
                assert points.max() <= 1, f"non-normalized or out of bounds coordinates {points[points > 1]}"
                assert lb.min() >= 0, f"negative label values {lb[lb < 0]}"

                # All labels
                max_cls = lb[:, 0].max()  # max label count
                assert max_cls <= num_cls, (
                    f"Label class {int(max_cls)} exceeds dataset class count {num_cls}. "
                    f"Possible class labels are 0-{num_cls - 1}"
                )
                _, i = np.unique(lb, axis=0, return_index=True)
                if len(i) < nl:  # duplicate row check
                    lb = lb[i]  # remove duplicates
                    if segments:
                        segments = [segments[x] for x in i]
                    msg = f"{prefix}WARNING ⚠️ {im_file}: {nl - len(i)} duplicate labels removed"
            else:
                ne = 1  # label empty
                lb = np.zeros((0, (5 + nkpt * ndim) if keypoint else 5), dtype=np.float32)
        else:
            nm = 1  # label missing
            lb = np.zeros((0, (5 + nkpt * ndim) if keypoints else 5), dtype=np.float32)
        if keypoint:
            keypoints = lb[:, 5:].reshape(-1, nkpt, ndim)
            if ndim == 2:
                kpt_mask = np.where((keypoints[..., 0] < 0) | (keypoints[..., 1] < 0), 0.0, 1.0).astype(np.float32)
                keypoints = np.concatenate([keypoints, kpt_mask[..., None]], axis=-1)  # (nl, nkpt, 3)
        lb = lb[:, :5]
        return im_file, lb, shape, segments, keypoints, nm, nf, ne, nc, msg
    except Exception as e:
        nc = 1
        msg = f"{prefix}WARNING ⚠️ {im_file}: ignoring corrupt image/label: {e}"
        return [None, None, None, None, None, nm, nf, ne, nc, msg]


def polygon2mask(imgsz, polygons, color=1, downsample_ratio=1):
    """
    Convert a list of polygons to a binary mask of the specified image size.

    Args:
        imgsz (tuple): The size of the image as (height, width).
        polygons (list[np.ndarray]): A list of polygons. Each polygon is an array with shape [N, M], where
                                     N is the number of polygons, and M is the number of points such that M % 2 = 0.
        color (int, optional): The color value to fill in the polygons on the mask. Defaults to 1.
        downsample_ratio (int, optional): Factor by which to downsample the mask. Defaults to 1.

    Returns:
        (np.ndarray): A binary mask of the specified image size with the polygons filled in.
    """
    mask = np.zeros(imgsz, dtype=np.uint8)
    polygons = np.asarray(polygons, dtype=np.int32)
    polygons = polygons.reshape((polygons.shape[0], -1, 2))
    cv2.fillPoly(mask, polygons, color=color)
    nh, nw = (imgsz[0] // downsample_ratio, imgsz[1] // downsample_ratio)
    # Note: fillPoly first then resize is trying to keep the same loss calculation method when mask-ratio=1
    return cv2.resize(mask, (nw, nh))


def polygons2masks(imgsz, polygons, color, downsample_ratio=1):
    """
    Convert a list of polygons to a set of binary masks of the specified image size.

    Args:
        imgsz (tuple): The size of the image as (height, width).
        polygons (list[np.ndarray]): A list of polygons. Each polygon is an array with shape [N, M], where
                                     N is the number of polygons, and M is the number of points such that M % 2 = 0.
        color (int): The color value to fill in the polygons on the masks.
        downsample_ratio (int, optional): Factor by which to downsample each mask. Defaults to 1.

    Returns:
        (np.ndarray): A set of binary masks of the specified image size with the polygons filled in.
    """
    return np.array([polygon2mask(imgsz, [x.reshape(-1)], color, downsample_ratio) for x in polygons])


def polygons2masks_overlap(imgsz, segments, downsample_ratio=1):
    """Return a (640, 640) overlap mask."""
    masks = np.zeros(
        (imgsz[0] // downsample_ratio, imgsz[1] // downsample_ratio),
        dtype=np.int32 if len(segments) > 255 else np.uint8,
    )
    areas = []
    ms = []
    for si in range(len(segments)):
        mask = polygon2mask(imgsz, [segments[si].reshape(-1)], downsample_ratio=downsample_ratio, color=1)
        ms.append(mask)
        areas.append(mask.sum())
    areas = np.asarray(areas)
    index = np.argsort(-areas)
    ms = np.array(ms)[index]
    for i in range(len(segments)):
        mask = ms[i] * (i + 1)
        masks = masks + mask
        masks = np.clip(masks, a_min=0, a_max=i + 1)
    return masks, index


def find_dataset_yaml(path: Path) -> Path:
    """
    Find and return the YAML file associated with a Detect, Segment or Pose dataset.

    This function searches for a YAML file at the root level of the provided directory first, and if not found, it
    performs a recursive search. It prefers YAML files that have the same stem as the provided path. An AssertionError
    is raised if no YAML file is found or if multiple YAML files are found.

    Args:
        path (Path): The directory path to search for the YAML file.

    Returns:
        (Path): The path of the found YAML file.
    """
    files = list(path.glob("*.yaml")) or list(path.rglob("*.yaml"))  # try root level first and then recursive
    assert files, f"No YAML file found in '{path.resolve()}'"
    if len(files) > 1:
        files = [f for f in files if f.stem == path.stem]  # prefer *.yaml files that match
    assert len(files) == 1, f"Expected 1 YAML file in '{path.resolve()}', but found {len(files)}.\n{files}"
    return files[0]


@TorchDistributedZeroFirst(RANK)
def check_det_dataset(dataset, autodownload=True):
    """
    Download, verify, and/or unzip a dataset if not found locally.

    This function checks the availability of a specified dataset, and if not found, it has the option to download and
    unzip the dataset. It then reads and parses the accompanying YAML data, ensuring key requirements are met and also
    resolves paths related to the dataset.

    Args:
        dataset (str): Path to the dataset or dataset descriptor (like a YAML file).
        autodownload (bool, optional): Whether to automatically download the dataset if not found. Defaults to True.

    Returns:
        (dict): Parsed dataset information and paths.
    """

<<<<<<< HEAD
    print(f'DEBUG STARTING RUNNING ON RANK {RANK}')
=======
    print(f"DEBUG RUNNING ON RANK {RANK}")
>>>>>>> 0f8fa706

    file = check_file(dataset)

    # Download (optional)
    extract_dir = ""
    if zipfile.is_zipfile(file) or is_tarfile(file):
        new_dir = safe_download(file, dir=DATASETS_DIR, unzip=True, delete=False)
        file = find_dataset_yaml(DATASETS_DIR / new_dir)
        extract_dir, autodownload = file.parent, False

    # Read YAML
    data = yaml_load(file, append_filename=True)  # dictionary

    # Checks
    for k in "train", "val":
        if k not in data:
            if k != "val" or "validation" not in data:
                raise SyntaxError(
                    emojis(f"{dataset} '{k}:' key missing ❌.\n'train' and 'val' are required in all data YAMLs.")
                )
            LOGGER.info("WARNING ⚠️ renaming data YAML 'validation' key to 'val' to match YOLO format.")
            data["val"] = data.pop("validation")  # replace 'validation' key with 'val' key
    if "names" not in data and "nc" not in data:
        raise SyntaxError(emojis(f"{dataset} key missing ❌.\n either 'names' or 'nc' are required in all data YAMLs."))
    if "names" in data and "nc" in data and len(data["names"]) != data["nc"]:
        raise SyntaxError(emojis(f"{dataset} 'names' length {len(data['names'])} and 'nc: {data['nc']}' must match."))
    if "names" not in data:
        data["names"] = [f"class_{i}" for i in range(data["nc"])]
    else:
        data["nc"] = len(data["names"])

    data["names"] = check_class_names(data["names"])

    # Resolve paths
    path = Path(extract_dir or data.get("path") or Path(data.get("yaml_file", "")).parent)  # dataset root
    if not path.is_absolute():
        path = (DATASETS_DIR / path).resolve()

    # Set paths
    data["path"] = path  # download scripts
    for k in "train", "val", "test", "minival":
        if data.get(k):  # prepend path
            if isinstance(data[k], str):
                x = (path / data[k]).resolve()
                if not x.exists() and data[k].startswith("../"):
                    x = (path / data[k][3:]).resolve()
                data[k] = str(x)
            else:
                data[k] = [str((path / x).resolve()) for x in data[k]]

    # Parse YAML
    val, s = (data.get(x) for x in ("val", "download"))
    if val:
        val = [Path(x).resolve() for x in (val if isinstance(val, list) else [val])]  # val path
        if not all(x.exists() for x in val):
            name = clean_url(dataset)  # dataset name with URL auth stripped
            m = f"\nDataset '{name}' images not found ⚠️, missing path '{[x for x in val if not x.exists()][0]}'"
            if s and autodownload:
                LOGGER.warning(m)
            else:
                m += f"\nNote dataset download directory is '{DATASETS_DIR}'. You can update this in '{SETTINGS_YAML}'"
                raise FileNotFoundError(m)
            t = time.time()
            r = None  # success
            if s.startswith("http") and s.endswith(".zip"):  # URL
                safe_download(url=s, dir=DATASETS_DIR, delete=True)
            elif s.startswith("bash "):  # bash script
                LOGGER.info(f"Running {s} ...")
                r = os.system(s)
            else:  # python script
                exec(s, {"yaml": data})
            dt = f"({round(time.time() - t, 1)}s)"
            s = f"success ✅ {dt}, saved to {colorstr('bold', DATASETS_DIR)}" if r in {0, None} else f"failure {dt} ❌"
            LOGGER.info(f"Dataset download {s}\n")
    check_font("Arial.ttf" if is_ascii(data["names"]) else "Arial.Unicode.ttf")  # download fonts

    print(f'DEBUG ENDING RUNNING ON RANK {RANK}')
    return data  # dictionary


@TorchDistributedZeroFirst(RANK)
def check_cls_dataset(dataset, split=""):
    """
    Checks a classification dataset such as Imagenet.

    This function accepts a `dataset` name and attempts to retrieve the corresponding dataset information.
    If the dataset is not found locally, it attempts to download the dataset from the internet and save it locally.

    Args:
        dataset (str | Path): The name of the dataset.
        split (str, optional): The split of the dataset. Either 'val', 'test', or ''. Defaults to ''.

    Returns:
        (dict): A dictionary containing the following keys:
            - 'train' (Path): The directory path containing the training set of the dataset.
            - 'val' (Path): The directory path containing the validation set of the dataset.
            - 'test' (Path): The directory path containing the test set of the dataset.
            - 'nc' (int): The number of classes in the dataset.
            - 'names' (dict): A dictionary of class names in the dataset.
    """

    # Download (optional if dataset=https://file.zip is passed directly)
    if str(dataset).startswith(("http:/", "https:/")):
        dataset = safe_download(dataset, dir=DATASETS_DIR, unzip=True, delete=False)
    elif Path(dataset).suffix in {".zip", ".tar", ".gz"}:
        file = check_file(dataset)
        dataset = safe_download(file, dir=DATASETS_DIR, unzip=True, delete=False)

    dataset = Path(dataset)
    data_dir = (dataset if dataset.is_dir() else (DATASETS_DIR / dataset)).resolve()
    if not data_dir.is_dir():
        LOGGER.warning(f"\nDataset not found ⚠️, missing path {data_dir}, attempting download...")
        t = time.time()
        if str(dataset) == "imagenet":
            subprocess.run(f"bash {ROOT / 'data/scripts/get_imagenet.sh'}", shell=True, check=True)
        else:
            url = f"https://github.com/ultralytics/yolov5/releases/download/v1.0/{dataset}.zip"
            download(url, dir=data_dir.parent)
        s = f"Dataset download success ✅ ({time.time() - t:.1f}s), saved to {colorstr('bold', data_dir)}\n"
        LOGGER.info(s)
    train_set = data_dir / "train"
    val_set = (
        data_dir / "val"
        if (data_dir / "val").exists()
        else data_dir / "validation"
        if (data_dir / "validation").exists()
        else None
    )  # data/test or data/val
    test_set = data_dir / "test" if (data_dir / "test").exists() else None  # data/val or data/test
    if split == "val" and not val_set:
        LOGGER.warning("WARNING ⚠️ Dataset 'split=val' not found, using 'split=test' instead.")
    elif split == "test" and not test_set:
        LOGGER.warning("WARNING ⚠️ Dataset 'split=test' not found, using 'split=val' instead.")

    nc = len([x for x in (data_dir / "train").glob("*") if x.is_dir()])  # number of classes
    names = [x.name for x in (data_dir / "train").iterdir() if x.is_dir()]  # class names list
    names = dict(enumerate(sorted(names)))

    # Print to console
    for k, v in {"train": train_set, "val": val_set, "test": test_set}.items():
        prefix = f'{colorstr(f"{k}:")} {v}...'
        if v is None:
            LOGGER.info(prefix)
        else:
            files = [path for path in v.rglob("*.*") if path.suffix[1:].lower() in IMG_FORMATS]
            nf = len(files)  # number of files
            nd = len({file.parent for file in files})  # number of directories
            if nf == 0:
                if k == "train":
                    raise FileNotFoundError(emojis(f"{dataset} '{k}:' no training images found ❌ "))
                else:
                    LOGGER.warning(f"{prefix} found {nf} images in {nd} classes: WARNING ⚠️ no images found")
            elif nd != nc:
                LOGGER.warning(f"{prefix} found {nf} images in {nd} classes: ERROR ❌️ requires {nc} classes, not {nd}")
            else:
                LOGGER.info(f"{prefix} found {nf} images in {nd} classes ✅ ")

    return {"train": train_set, "val": val_set, "test": test_set, "nc": nc, "names": names}


class HUBDatasetStats:
    """
    A class for generating HUB dataset JSON and `-hub` dataset directory.

    Args:
        path (str): Path to data.yaml or data.zip (with data.yaml inside data.zip). Default is 'coco8.yaml'.
        task (str): Dataset task. Options are 'detect', 'segment', 'pose', 'classify'. Default is 'detect'.
        autodownload (bool): Attempt to download dataset if not found locally. Default is False.

    Example:
        Download *.zip files from https://github.com/ultralytics/hub/tree/main/example_datasets
            i.e. https://github.com/ultralytics/hub/raw/main/example_datasets/coco8.zip for coco8.zip.
        ```python
        from ultralytics.data.utils import HUBDatasetStats

        stats = HUBDatasetStats('path/to/coco8.zip', task='detect')  # detect dataset
        stats = HUBDatasetStats('path/to/coco8-seg.zip', task='segment')  # segment dataset
        stats = HUBDatasetStats('path/to/coco8-pose.zip', task='pose')  # pose dataset
        stats = HUBDatasetStats('path/to/dota8.zip', task='obb')  # OBB dataset
        stats = HUBDatasetStats('path/to/imagenet10.zip', task='classify')  # classification dataset

        stats.get_json(save=True)
        stats.process_images()
        ```
    """

    def __init__(self, path="coco8.yaml", task="detect", autodownload=False):
        """Initialize class."""
        path = Path(path).resolve()
        LOGGER.info(f"Starting HUB dataset checks for {path}....")

        self.task = task  # detect, segment, pose, classify
        if self.task == "classify":
            unzip_dir = unzip_file(path)
            data = check_cls_dataset(unzip_dir)
            data["path"] = unzip_dir
        else:  # detect, segment, pose
            _, data_dir, yaml_path = self._unzip(Path(path))
            try:
                # Load YAML with checks
                data = yaml_load(yaml_path)
                data["path"] = ""  # strip path since YAML should be in dataset root for all HUB datasets
                yaml_save(yaml_path, data)
                data = check_det_dataset(yaml_path, autodownload)  # dict
                data["path"] = data_dir  # YAML path should be set to '' (relative) or parent (absolute)
            except Exception as e:
                raise Exception("error/HUB/dataset_stats/init") from e

        self.hub_dir = Path(f'{data["path"]}-hub')
        self.im_dir = self.hub_dir / "images"
        self.stats = {"nc": len(data["names"]), "names": list(data["names"].values())}  # statistics dictionary
        self.data = data

    @staticmethod
    def _unzip(path):
        """Unzip data.zip."""
        if not str(path).endswith(".zip"):  # path is data.yaml
            return False, None, path
        unzip_dir = unzip_file(path, path=path.parent)
        assert unzip_dir.is_dir(), (
            f"Error unzipping {path}, {unzip_dir} not found. " f"path/to/abc.zip MUST unzip to path/to/abc/"
        )
        return True, str(unzip_dir), find_dataset_yaml(unzip_dir)  # zipped, data_dir, yaml_path

    def _hub_ops(self, f):
        """Saves a compressed image for HUB previews."""
        compress_one_image(f, self.im_dir / Path(f).name)  # save to dataset-hub

    def get_json(self, save=False, verbose=False):
        """Return dataset JSON for Ultralytics HUB."""

        def _round(labels):
            """Update labels to integer class and 4 decimal place floats."""
            if self.task == "detect":
                coordinates = labels["bboxes"]
            elif self.task in {"segment", "obb"}:  # Segment and OBB use segments. OBB segments are normalized xyxyxyxy
                coordinates = [x.flatten() for x in labels["segments"]]
            elif self.task == "pose":
                n, nk, nd = labels["keypoints"].shape
                coordinates = np.concatenate((labels["bboxes"], labels["keypoints"].reshape(n, nk * nd)), 1)
            else:
                raise ValueError(f"Undefined dataset task={self.task}.")
            zipped = zip(labels["cls"], coordinates)
            return [[int(c[0]), *(round(float(x), 4) for x in points)] for c, points in zipped]

        for split in "train", "val", "test":
            self.stats[split] = None  # predefine
            path = self.data.get(split)

            # Check split
            if path is None:  # no split
                continue
            files = [f for f in Path(path).rglob("*.*") if f.suffix[1:].lower() in IMG_FORMATS]  # image files in split
            if not files:  # no images
                continue

            # Get dataset statistics
            if self.task == "classify":
                from torchvision.datasets import ImageFolder

                dataset = ImageFolder(self.data[split])

                x = np.zeros(len(dataset.classes)).astype(int)
                for im in dataset.imgs:
                    x[im[1]] += 1

                self.stats[split] = {
                    "instance_stats": {"total": len(dataset), "per_class": x.tolist()},
                    "image_stats": {"total": len(dataset), "unlabelled": 0, "per_class": x.tolist()},
                    "labels": [{Path(k).name: v} for k, v in dataset.imgs],
                }
            else:
                from ultralytics.data import YOLODataset

                dataset = YOLODataset(img_path=self.data[split], data=self.data, task=self.task)
                x = np.array(
                    [
                        np.bincount(label["cls"].astype(int).flatten(), minlength=self.data["nc"])
                        for label in TQDM(dataset.labels, total=len(dataset), desc="Statistics")
                    ]
                )  # shape(128x80)
                self.stats[split] = {
                    "instance_stats": {"total": int(x.sum()), "per_class": x.sum(0).tolist()},
                    "image_stats": {
                        "total": len(dataset),
                        "unlabelled": int(np.all(x == 0, 1).sum()),
                        "per_class": (x > 0).sum(0).tolist(),
                    },
                    "labels": [{Path(k).name: _round(v)} for k, v in zip(dataset.im_files, dataset.labels)],
                }

        # Save, print and return
        if save:
            self.hub_dir.mkdir(parents=True, exist_ok=True)  # makes dataset-hub/
            stats_path = self.hub_dir / "stats.json"
            LOGGER.info(f"Saving {stats_path.resolve()}...")
            with open(stats_path, "w") as f:
                json.dump(self.stats, f)  # save stats.json
        if verbose:
            LOGGER.info(json.dumps(self.stats, indent=2, sort_keys=False))
        return self.stats

    def process_images(self):
        """Compress images for Ultralytics HUB."""
        from ultralytics.data import YOLODataset  # ClassificationDataset

        self.im_dir.mkdir(parents=True, exist_ok=True)  # makes dataset-hub/images/
        for split in "train", "val", "test":
            if self.data.get(split) is None:
                continue
            dataset = YOLODataset(img_path=self.data[split], data=self.data)
            with ThreadPool(NUM_THREADS) as pool:
                for _ in TQDM(pool.imap(self._hub_ops, dataset.im_files), total=len(dataset), desc=f"{split} images"):
                    pass
        LOGGER.info(f"Done. All images saved to {self.im_dir}")
        return self.im_dir


def compress_one_image(f, f_new=None, max_dim=1920, quality=50):
    """
    Compresses a single image file to reduced size while preserving its aspect ratio and quality using either the Python
    Imaging Library (PIL) or OpenCV library. If the input image is smaller than the maximum dimension, it will not be
    resized.

    Args:
        f (str): The path to the input image file.
        f_new (str, optional): The path to the output image file. If not specified, the input file will be overwritten.
        max_dim (int, optional): The maximum dimension (width or height) of the output image. Default is 1920 pixels.
        quality (int, optional): The image compression quality as a percentage. Default is 50%.

    Example:
        ```python
        from pathlib import Path
        from ultralytics.data.utils import compress_one_image

        for f in Path('path/to/dataset').rglob('*.jpg'):
            compress_one_image(f)
        ```
    """

    try:  # use PIL
        im = Image.open(f)
        r = max_dim / max(im.height, im.width)  # ratio
        if r < 1.0:  # image too large
            im = im.resize((int(im.width * r), int(im.height * r)))
        im.save(f_new or f, "JPEG", quality=quality, optimize=True)  # save
    except Exception as e:  # use OpenCV
        LOGGER.info(f"WARNING ⚠️ HUB ops PIL failure {f}: {e}")
        im = cv2.imread(f)
        im_height, im_width = im.shape[:2]
        r = max_dim / max(im_height, im_width)  # ratio
        if r < 1.0:  # image too large
            im = cv2.resize(im, (int(im_width * r), int(im_height * r)), interpolation=cv2.INTER_AREA)
        cv2.imwrite(str(f_new or f), im)


def autosplit(path=DATASETS_DIR / "coco8/images", weights=(0.9, 0.1, 0.0), annotated_only=False):
    """
    Automatically split a dataset into train/val/test splits and save the resulting splits into autosplit_*.txt files.

    Args:
        path (Path, optional): Path to images directory. Defaults to DATASETS_DIR / 'coco8/images'.
        weights (list | tuple, optional): Train, validation, and test split fractions. Defaults to (0.9, 0.1, 0.0).
        annotated_only (bool, optional): If True, only images with an associated txt file are used. Defaults to False.

    Example:
        ```python
        from ultralytics.data.utils import autosplit

        autosplit()
        ```
    """

    path = Path(path)  # images dir
    files = sorted(x for x in path.rglob("*.*") if x.suffix[1:].lower() in IMG_FORMATS)  # image files only
    n = len(files)  # number of files
    random.seed(0)  # for reproducibility
    indices = random.choices([0, 1, 2], weights=weights, k=n)  # assign each image to a split

    txt = ["autosplit_train.txt", "autosplit_val.txt", "autosplit_test.txt"]  # 3 txt files
    for x in txt:
        if (path.parent / x).exists():
            (path.parent / x).unlink()  # remove existing

    LOGGER.info(f"Autosplitting images from {path}" + ", using *.txt labeled images only" * annotated_only)
    for i, img in TQDM(zip(indices, files), total=n):
        if not annotated_only or Path(img2label_paths([str(img)])[0]).exists():  # check label
            with open(path.parent / txt[i], "a") as f:
                f.write(f"./{img.relative_to(path.parent).as_posix()}" + "\n")  # add image to txt file


def load_dataset_cache_file(path):
    """Load an Ultralytics *.cache dictionary from path."""
    import gc

    gc.disable()  # reduce pickle load time https://github.com/ultralytics/ultralytics/pull/1585
    cache = np.load(str(path), allow_pickle=True).item()  # load dict
    gc.enable()
    return cache


def save_dataset_cache_file(prefix, path, x, version):
    """Save an Ultralytics dataset *.cache dictionary x to path."""
    x["version"] = version  # add cache version
    if is_dir_writeable(path.parent):
        if path.exists():
            path.unlink()  # remove *.cache file if exists
        np.save(str(path), x)  # save cache for next time
        path.with_suffix(".cache.npy").rename(path)  # remove .npy suffix
        LOGGER.info(f"{prefix}New cache created: {path}")
    else:
        LOGGER.warning(f"{prefix}WARNING ⚠️ Cache directory {path.parent} is not writeable, cache not saved.")<|MERGE_RESOLUTION|>--- conflicted
+++ resolved
@@ -269,11 +269,7 @@
         (dict): Parsed dataset information and paths.
     """
 
-<<<<<<< HEAD
-    print(f'DEBUG STARTING RUNNING ON RANK {RANK}')
-=======
-    print(f"DEBUG RUNNING ON RANK {RANK}")
->>>>>>> 0f8fa706
+    print(f"DEBUG START RUNNING ON RANK {RANK}")
 
     file = check_file(dataset)
 
