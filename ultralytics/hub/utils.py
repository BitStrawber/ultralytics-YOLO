--- conflicted
+++ resolved
@@ -9,33 +9,12 @@
 
 import requests
 
-from ultralytics.utils import (
-    ENVIRONMENT,
-    LOGGER,
-    ONLINE,
-    RANK,
-    SETTINGS,
-    TESTS_RUNNING,
-    TQDM,
-    TryExcept,
-    __version__,
-    colorstr,
-    get_git_origin_url,
-    is_colab,
-    is_git_dir,
-    is_pip_package,
-)
+from ultralytics.utils import (ENVIRONMENT, LOGGER, ONLINE, RANK, SETTINGS, TESTS_RUNNING, TQDM, TryExcept, __version__,
+                               colorstr, get_git_origin_url, is_colab, is_git_dir, is_pip_package)
 from ultralytics.utils.downloads import GITHUB_ASSETS_NAMES
 
-<<<<<<< HEAD
-PREFIX = colorstr("Ultralytics HUB: ")
-HELP_MSG = "If this issue persists please visit https://github.com/ultralytics/hub/issues for assistance."
-HUB_API_ROOT = os.environ.get("ULTRALYTICS_HUB_API", "https://api.ultralytics.com")
-HUB_WEB_ROOT = os.environ.get("ULTRALYTICS_HUB_WEB", "https://hub.ultralytics.com")
-=======
 PREFIX = colorstr('Ultralytics HUB: ')
 HELP_MSG = 'If this issue persists please visit https://github.com/ultralytics/hub/issues for assistance.'
->>>>>>> b54055a2
 
 
 def request_with_credentials(url: str) -> any:
@@ -57,8 +36,7 @@
     from IPython import display  # noqa
 
     display.display(
-        display.Javascript(
-            """
+        display.Javascript("""
             window._hub_tmp = new Promise((resolve, reject) => {
                 const timeout = setTimeout(() => reject("Failed authenticating existing browser session"), 5000)
                 fetch("%s", {
@@ -73,10 +51,7 @@
                     reject(err);
                 });
             });
-            """
-            % url
-        )
-    )
+            """ % url))
     return output.eval_js("_hub_tmp")
 
 
@@ -152,15 +127,13 @@
                     m += f" Retrying {retry}x for {timeout}s." if retry else ""
                 elif r.status_code == 429:  # rate limit
                     h = r.headers  # response headers
-                    m = (
-                        f"Rate limit reached ({h['X-RateLimit-Remaining']}/{h['X-RateLimit-Limit']}). "
-                        f"Please retry after {h['Retry-After']}s."
-                    )
+                    m = (f"Rate limit reached ({h['X-RateLimit-Remaining']}/{h['X-RateLimit-Limit']}). "
+                         f"Please retry after {h['Retry-After']}s.")
                 if verbose:
                     LOGGER.warning(f"{PREFIX}{m} {HELP_MSG} ({r.status_code} #{code})")
                 if r.status_code not in retry_codes:
                     return r
-            time.sleep(2**i)  # exponential standoff
+            time.sleep(2 ** i)  # exponential standoff
         return r
 
     args = method, url
@@ -197,15 +170,9 @@
             "version": __version__,
             "env": ENVIRONMENT,
             "session_id": round(random.random() * 1e15),
-            "engagement_time_msec": 1000,
-        }
-        self.enabled = (
-            SETTINGS["sync"]
-            and RANK in (-1, 0)
-            and not TESTS_RUNNING
-            and ONLINE
-            and (is_pip_package() or get_git_origin_url() == "https://github.com/ultralytics/ultralytics.git")
-        )
+            "engagement_time_msec": 1000, }
+        self.enabled = (SETTINGS["sync"] and RANK in (-1, 0) and not TESTS_RUNNING and ONLINE and
+                        (is_pip_package() or get_git_origin_url() == "https://github.com/ultralytics/ultralytics.git"))
 
     def __call__(self, cfg):
         """
@@ -223,8 +190,7 @@
             params = {
                 **self.metadata,
                 "task": cfg.task,
-                "model": cfg.model if cfg.model in GITHUB_ASSETS_NAMES else "custom",
-            }
+                "model": cfg.model if cfg.model in GITHUB_ASSETS_NAMES else "custom", }
             if cfg.mode == "export":
                 params["format"] = cfg.format
             self.events.append({"name": cfg.mode, "params": params})
