--- conflicted
+++ resolved
@@ -198,13 +198,7 @@
 
     # Define tasks and modes
     tasks = 'detect', 'segment', 'classify'
-<<<<<<< HEAD
     modes = 'train', 'val', 'predict', 'export', 'track'
-=======
-    modes = 'train', 'val', 'predict', 'export'
-
-    # Define special commands
->>>>>>> fd5be10c
     special = {
         'help': lambda: LOGGER.info(CLI_HELP_MSG),
         'checks': checks.check_yolo,
