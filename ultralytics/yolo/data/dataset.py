# Ultralytics YOLO 🚀, AGPL-3.0 license

from itertools import repeat
from multiprocessing.pool import ThreadPool
from pathlib import Path

import cv2
import numpy as np
import torch
import torchvision
from tqdm import tqdm

from ..utils import LOCAL_RANK, NUM_THREADS, TQDM_BAR_FORMAT, is_dir_writeable
from .augment import Compose, Format, Instances, LetterBox, classify_albumentations, classify_transforms, v8_transforms
from .base import BaseDataset
from .utils import HELP_URL, LOGGER, get_hash, img2label_paths, verify_image_label


class YOLODataset(BaseDataset):
    """
    Dataset class for loading object detection and/or segmentation labels in YOLO format.

    Args:
<<<<<<< HEAD
        img_path (str): path to the folder containing images.
        imgsz (int): image size (default: 640).
        cache (bool): if True, a cache file of the labels is created to speed up future creation of dataset instances
        (default: False).
        augment (bool): if True, data augmentation is applied (default: True).
        hyp (dict): hyperparameters to apply data augmentation (default: None).
        prefix (str): prefix to print in log messages (default: '').
        rect (bool): if True, rectangular training is used (default: False).
        batch_size (int): size of batches (default: None).
        stride (int): stride (default: 32).
        pad (float): padding (default: 0.0).
        single_cls (bool): if True, single class training is used (default: False).
        use_segments (bool): if True, segmentation masks are used as labels (default: False).
        use_keypoints (bool): if True, keypoints are used as labels (default: False).
        use_obb (bool): if True, OBB angles are used as labels (default: False).
        names (dict): A dictionary of class names. (default: None).
=======
        img_path (str): Path to the folder containing images.
        imgsz (int, optional): Image size. Defaults to 640.
        cache (bool, optional): Cache images to RAM or disk during training. Defaults to False.
        augment (bool, optional): If True, data augmentation is applied. Defaults to True.
        hyp (dict, optional): Hyperparameters to apply data augmentation. Defaults to None.
        prefix (str, optional): Prefix to print in log messages. Defaults to ''.
        rect (bool, optional): If True, rectangular training is used. Defaults to False.
        batch_size (int, optional): Size of batches. Defaults to None.
        stride (int, optional): Stride. Defaults to 32.
        pad (float, optional): Padding. Defaults to 0.0.
        single_cls (bool, optional): If True, single class training is used. Defaults to False.
        use_segments (bool, optional): If True, segmentation masks are used as labels. Defaults to False.
        use_keypoints (bool, optional): If True, keypoints are used as labels. Defaults to False.
        data (dict, optional): A dataset YAML dictionary. Defaults to None.
        classes (list): List of included classes. Default is None.
>>>>>>> efc941aa

    Returns:
        (torch.utils.data.Dataset): A PyTorch dataset object that can be used for training an object detection model.
    """
    cache_version = '1.0.2'  # dataset labels *.cache version, >= 1.0.0 for YOLOv8
    rand_interp_methods = [cv2.INTER_NEAREST, cv2.INTER_LINEAR, cv2.INTER_CUBIC, cv2.INTER_AREA, cv2.INTER_LANCZOS4]

    def __init__(self,
                 img_path,
                 imgsz=640,
                 cache=False,
                 augment=True,
                 hyp=None,
                 prefix='',
                 rect=False,
                 batch_size=None,
                 stride=32,
                 pad=0.0,
                 single_cls=False,
                 use_segments=False,
                 use_keypoints=False,
                 use_obb=False,
                 data=None,
                 classes=None):
        self.use_segments = use_segments
        self.use_keypoints = use_keypoints
        self.use_obb = use_obb
        self.data = data
        assert not ((self.use_segments and self.use_keypoints and self.use_obb) or
                    (self.use_segments and self.use_keypoints) or (self.use_keypoints and self.use_obb) or
                    (self.use_segments and self.use_obb)), 'Cannot use segments, keypoints and OBB together'

        super().__init__(img_path, imgsz, cache, augment, hyp, prefix, rect, batch_size, stride, pad, single_cls,
                         classes)

    def cache_labels(self, path=Path('./labels.cache')):
        """Cache dataset labels, check images and read shapes.
        Args:
            path (Path): path where to save the cache file (default: Path('./labels.cache')).
        Returns:
            (dict): labels.
        """
        x = {'labels': []}
        nm, nf, ne, nc, msgs = 0, 0, 0, 0, []  # number missing, found, empty, corrupt, messages
        desc = f'{self.prefix}Scanning {path.parent / path.stem}...'
        total = len(self.im_files)
        nkpt, ndim = self.data.get('kpt_shape', (0, 0))
        if self.use_keypoints and (nkpt <= 0 or ndim not in (2, 3)):
            raise ValueError("'kpt_shape' in data.yaml missing or incorrect. Should be a list with [number of "
                             "keypoints, number of dims (2 for x,y or 3 for x,y,visible)], i.e. 'kpt_shape: [17, 3]'")
        with ThreadPool(NUM_THREADS) as pool:
            results = pool.imap(func=verify_image_label,
                                iterable=zip(self.im_files, self.label_files, repeat(self.prefix),
                                             repeat(self.use_keypoints), repeat(self.use_obb),
                                             repeat(self.data['names']), repeat(nkpt), repeat(ndim)))
            pbar = tqdm(results, desc=desc, total=total, bar_format=TQDM_BAR_FORMAT)
            for im_file, lb, shape, segments, keypoint, obb_theta, nm_f, nf_f, ne_f, nc_f, msg in pbar:
                nm += nm_f
                nf += nf_f
                ne += ne_f
                nc += nc_f
                if im_file:
                    x['labels'].append(
                        dict(
                            im_file=im_file,
                            shape=shape,
                            cls=lb[:, 0:1],  # n, 1
                            bboxes=lb[:, 1:5],  # n, 4
                            obb_theta=obb_theta,  # n, 1
                            segments=segments,
                            keypoints=keypoint,
                            normalized=True,
                            bbox_format='xywh'))
                if msg:
                    msgs.append(msg)
                pbar.desc = f'{desc} {nf} images, {nm + ne} backgrounds, {nc} corrupt'
            pbar.close()

        if msgs:
            LOGGER.info('\n'.join(msgs))
        if nf == 0:
            LOGGER.warning(f'{self.prefix}WARNING ⚠️ No labels found in {path}. {HELP_URL}')
        x['hash'] = get_hash(self.label_files + self.im_files)
        x['results'] = nf, nm, ne, nc, len(self.im_files)
        x['msgs'] = msgs  # warnings
        x['version'] = self.cache_version  # cache version
        if is_dir_writeable(path.parent):
            if path.exists():
                path.unlink()  # remove *.cache file if exists
            np.save(str(path), x)  # save cache for next time
            path.with_suffix('.cache.npy').rename(path)  # remove .npy suffix
            LOGGER.info(f'{self.prefix}New cache created: {path}')
        else:
            LOGGER.warning(f'{self.prefix}WARNING ⚠️ Cache directory {path.parent} is not writeable, cache not saved.')
        return x

    def get_labels(self):
<<<<<<< HEAD
        self.label_files = img2label_paths(self.im_files, self.use_obb)
=======
        """Returns dictionary of labels for YOLO training."""
        self.label_files = img2label_paths(self.im_files)
>>>>>>> efc941aa
        cache_path = Path(self.label_files[0]).parent.with_suffix('.cache')
        try:
            import gc
            gc.disable()  # reduce pickle load time https://github.com/ultralytics/ultralytics/pull/1585
            cache, exists = np.load(str(cache_path), allow_pickle=True).item(), True  # load dict
            gc.enable()
            assert cache['version'] == self.cache_version  # matches current version
            assert cache['hash'] == get_hash(self.label_files + self.im_files)  # identical hash
        except (FileNotFoundError, AssertionError, AttributeError):
            cache, exists = self.cache_labels(cache_path), False  # run cache ops

        # Display cache
        nf, nm, ne, nc, n = cache.pop('results')  # found, missing, empty, corrupt, total
        if exists and LOCAL_RANK in (-1, 0):
            d = f'Scanning {cache_path}... {nf} images, {nm + ne} backgrounds, {nc} corrupt'
            tqdm(None, desc=self.prefix + d, total=n, initial=n, bar_format=TQDM_BAR_FORMAT)  # display cache results
            if cache['msgs']:
                LOGGER.info('\n'.join(cache['msgs']))  # display warnings
        if nf == 0:  # number of labels found
            raise FileNotFoundError(f'{self.prefix}No labels found in {cache_path}, can not start training. {HELP_URL}')

        # Read cache
        [cache.pop(k) for k in ('hash', 'version', 'msgs')]  # remove items
        labels = cache['labels']
        self.im_files = [lb['im_file'] for lb in labels]  # update im_files

        # Check if the dataset is all boxes or all segments
        lengths = ((len(lb['cls']), len(lb['bboxes']), len(lb['segments'])) for lb in labels)
        len_cls, len_boxes, len_segments = (sum(x) for x in zip(*lengths))
        if len_segments and len_boxes != len_segments:
            LOGGER.warning(
                f'WARNING ⚠️ Box and segment counts should be equal, but got len(segments) = {len_segments}, '
                f'len(boxes) = {len_boxes}. To resolve this only boxes will be used and all segments will be removed. '
                'To avoid this please supply either a detect or segment dataset, not a detect-segment mixed dataset.')
            for lb in labels:
                lb['segments'] = []
        if len_cls == 0:
            raise ValueError(f'All labels empty in {cache_path}, can not start training without labels. {HELP_URL}')
        return labels

    # TODO: use hyp config to set all these augmentations
    def build_transforms(self, hyp=None):
        """Builds and appends transforms to the list."""
        if self.augment:
            hyp.mosaic = hyp.mosaic if self.augment and not self.rect else 0.0
            hyp.mixup = hyp.mixup if self.augment and not self.rect else 0.0
            transforms = v8_transforms(self, self.imgsz, hyp)
        else:
            transforms = Compose([LetterBox(new_shape=(self.imgsz, self.imgsz), scaleup=False)])
        transforms.append(
            Format(bbox_format='xywh',
                   normalize=True,
                   return_mask=self.use_segments,
                   return_keypoint=self.use_keypoints,
                   return_obb_theta=self.use_obb,
                   batch_idx=True,
                   mask_ratio=hyp.mask_ratio,
                   mask_overlap=hyp.overlap_mask))
        return transforms

    def close_mosaic(self, hyp):
        """Sets mosaic, copy_paste and mixup options to 0.0 and builds transformations."""
        hyp.mosaic = 0.0  # set mosaic ratio=0.0
        hyp.copy_paste = 0.0  # keep the same behavior as previous v8 close-mosaic
        hyp.mixup = 0.0  # keep the same behavior as previous v8 close-mosaic
        self.transforms = self.build_transforms(hyp)

    def update_labels_info(self, label):
        """custom your label format here."""
        # NOTE: cls is not with bboxes now, classification and semantic segmentation need an independent cls label
        # we can make it also support classification and semantic segmentation by add or remove some dict keys there.
        bboxes = label.pop('bboxes')
        obb_theta = label.pop('obb_theta')
        segments = label.pop('segments')
        keypoints = label.pop('keypoints', None)
        bbox_format = label.pop('bbox_format')
        normalized = label.pop('normalized')
        label['instances'] = Instances(bboxes, obb_theta, segments, keypoints,
                                       bbox_format=bbox_format, normalized=normalized)
        return label

    @staticmethod
    def collate_fn(batch):
        """Collates data samples into batches."""
        new_batch = {}
        keys = batch[0].keys()
        values = list(zip(*[list(b.values()) for b in batch]))
        for i, k in enumerate(keys):
            value = values[i]
            if k == 'img':
                value = torch.stack(value, 0)
            if k in ['masks', 'keypoints', 'bboxes', 'cls', 'obb_theta']:
                value = torch.cat(value, 0)
            new_batch[k] = value
        new_batch['batch_idx'] = list(new_batch['batch_idx'])
        for i in range(len(new_batch['batch_idx'])):
            new_batch['batch_idx'][i] += i  # add target image index for build_targets()
        new_batch['batch_idx'] = torch.cat(new_batch['batch_idx'], 0)
        return new_batch


# Classification dataloaders -------------------------------------------------------------------------------------------
class ClassificationDataset(torchvision.datasets.ImageFolder):
    """
    YOLOv5 Classification Dataset.
    Arguments
        root:  Dataset path
        transform:  torchvision transforms, used by default
        album_transform: Albumentations transforms, used if installed
    """

    def __init__(self, root, augment, imgsz, cache=False):
        """Initialize YOLO object with root, image size, augmentations, and cache settings"""
        super().__init__(root=root)
        self.torch_transforms = classify_transforms(imgsz)
        self.album_transforms = classify_albumentations(augment, imgsz) if augment else None
        self.cache_ram = cache is True or cache == 'ram'
        self.cache_disk = cache == 'disk'
        self.samples = [list(x) + [Path(x[0]).with_suffix('.npy'), None] for x in self.samples]  # file, index, npy, im

    def __getitem__(self, i):
        """Returns subset of data and targets corresponding to given indices."""
        f, j, fn, im = self.samples[i]  # filename, index, filename.with_suffix('.npy'), image
        if self.cache_ram and im is None:
            im = self.samples[i][3] = cv2.imread(f)
        elif self.cache_disk:
            if not fn.exists():  # load npy
                np.save(fn.as_posix(), cv2.imread(f))
            im = np.load(fn)
        else:  # read image
            im = cv2.imread(f)  # BGR
        if self.album_transforms:
            sample = self.album_transforms(image=cv2.cvtColor(im, cv2.COLOR_BGR2RGB))['image']
        else:
            sample = self.torch_transforms(im)
        return {'img': sample, 'cls': j}

    def __len__(self) -> int:
        return len(self.samples)


# TODO: support semantic segmentation
class SemanticDataset(BaseDataset):

    def __init__(self):
        """Initialize a SemanticDataset object."""
        pass<|MERGE_RESOLUTION|>--- conflicted
+++ resolved
@@ -21,24 +21,6 @@
     Dataset class for loading object detection and/or segmentation labels in YOLO format.
 
     Args:
-<<<<<<< HEAD
-        img_path (str): path to the folder containing images.
-        imgsz (int): image size (default: 640).
-        cache (bool): if True, a cache file of the labels is created to speed up future creation of dataset instances
-        (default: False).
-        augment (bool): if True, data augmentation is applied (default: True).
-        hyp (dict): hyperparameters to apply data augmentation (default: None).
-        prefix (str): prefix to print in log messages (default: '').
-        rect (bool): if True, rectangular training is used (default: False).
-        batch_size (int): size of batches (default: None).
-        stride (int): stride (default: 32).
-        pad (float): padding (default: 0.0).
-        single_cls (bool): if True, single class training is used (default: False).
-        use_segments (bool): if True, segmentation masks are used as labels (default: False).
-        use_keypoints (bool): if True, keypoints are used as labels (default: False).
-        use_obb (bool): if True, OBB angles are used as labels (default: False).
-        names (dict): A dictionary of class names. (default: None).
-=======
         img_path (str): Path to the folder containing images.
         imgsz (int, optional): Image size. Defaults to 640.
         cache (bool, optional): Cache images to RAM or disk during training. Defaults to False.
@@ -54,7 +36,6 @@
         use_keypoints (bool, optional): If True, keypoints are used as labels. Defaults to False.
         data (dict, optional): A dataset YAML dictionary. Defaults to None.
         classes (list): List of included classes. Default is None.
->>>>>>> efc941aa
 
     Returns:
         (torch.utils.data.Dataset): A PyTorch dataset object that can be used for training an object detection model.
@@ -152,12 +133,9 @@
         return x
 
     def get_labels(self):
-<<<<<<< HEAD
+        """Returns dictionary of labels for YOLO training."""
         self.label_files = img2label_paths(self.im_files, self.use_obb)
-=======
-        """Returns dictionary of labels for YOLO training."""
-        self.label_files = img2label_paths(self.im_files)
->>>>>>> efc941aa
+        
         cache_path = Path(self.label_files[0]).parent.with_suffix('.cache')
         try:
             import gc
