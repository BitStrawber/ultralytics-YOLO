# Ultralytics YOLO 🚀, GPL-3.0 license

import sys
from copy import deepcopy
from pathlib import Path
from typing import Union

from ultralytics import yolo  # noqa
from ultralytics.nn.tasks import (ClassificationModel, DetectionModel, PoseModel, SegmentationModel,
                                  attempt_load_one_weight, guess_model_task, nn, yaml_model_load)
from ultralytics.yolo.cfg import get_cfg
from ultralytics.yolo.engine.exporter import Exporter
from ultralytics.yolo.utils import (DEFAULT_CFG, DEFAULT_CFG_DICT, DEFAULT_CFG_KEYS, LOGGER, RANK, ROOT, callbacks,
                                    is_git_dir, yaml_load)
from ultralytics.yolo.utils.checks import check_file, check_imgsz, check_pip_update_available, check_yaml
from ultralytics.yolo.utils.downloads import GITHUB_ASSET_STEMS
from ultralytics.yolo.utils.torch_utils import smart_inference_mode

# Map head to model, trainer, validator, and predictor classes
TASK_MAP = {
    'classify': [
        ClassificationModel, yolo.v8.classify.ClassificationTrainer, yolo.v8.classify.ClassificationValidator,
        yolo.v8.classify.ClassificationPredictor],
    'detect': [
        DetectionModel, yolo.v8.detect.DetectionTrainer, yolo.v8.detect.DetectionValidator,
        yolo.v8.detect.DetectionPredictor],
    'segment': [
        SegmentationModel, yolo.v8.segment.SegmentationTrainer, yolo.v8.segment.SegmentationValidator,
        yolo.v8.segment.SegmentationPredictor],
    'pose': [PoseModel, yolo.v8.pose.PoseTrainer, yolo.v8.pose.PoseValidator, yolo.v8.pose.PosePredictor]}


class YOLO:
    """
    YOLO (You Only Look Once) object detection model.

    Args:
        model (str, Path): Path to the model file to load or create.

    Attributes:
        predictor (Any): The predictor object.
        model (Any): The model object.
        trainer (Any): The trainer object.
        task (str): The type of model task.
        ckpt (Any): The checkpoint object if the model loaded from *.pt file.
        cfg (str): The model configuration if loaded from *.yaml file.
        ckpt_path (str): The checkpoint file path.
        overrides (dict): Overrides for the trainer object.
        metrics (Any): The data for metrics.

    Methods:
        __call__(source=None, stream=False, **kwargs):
            Alias for the predict method.
        _new(cfg:str, verbose:bool=True) -> None:
            Initializes a new model and infers the task type from the model definitions.
        _load(weights:str, task:str='') -> None:
            Initializes a new model and infers the task type from the model head.
        _check_is_pytorch_model() -> None:
            Raises TypeError if the model is not a PyTorch model.
        reset() -> None:
            Resets the model modules.
        info(verbose:bool=False) -> None:
            Logs the model info.
        fuse() -> None:
            Fuses the model for faster inference.
        predict(source=None, stream=False, **kwargs) -> List[ultralytics.yolo.engine.results.Results]:
            Performs prediction using the YOLO model.

    Returns:
        list(ultralytics.yolo.engine.results.Results): The prediction results.
    """

    def __init__(self, model: Union[str, Path] = 'yolov8n.pt', task=None) -> None:
        """
        Initializes the YOLO model.

        Args:
            model (Union[str, Path], optional): Path or name of the model to load or create. Defaults to 'yolov8n.pt'.
            task (Any, optional): Task type for the YOLO model. Defaults to None.

        """
<<<<<<< HEAD
        self.callbacks = deepcopy(callbacks.default_callbacks)
=======
        self.callbacks = callbacks.get_default_callbacks()
>>>>>>> c2cd3fd2
        self.predictor = None  # reuse predictor
        self.model = None  # model object
        self.trainer = None  # trainer object
        self.task = None  # task type
        self.ckpt = None  # if loaded from *.pt
        self.cfg = None  # if loaded from *.yaml
        self.ckpt_path = None
        self.overrides = {}  # overrides for trainer object
        self.metrics = None  # validation/training metrics
        self.session = None  # HUB session
        model = str(model).strip()  # strip spaces

        # Check if Ultralytics HUB model from https://hub.ultralytics.com
        if self.is_hub_model(model):
            from ultralytics.hub.session import HUBTrainingSession
            self.session = HUBTrainingSession(model)
            model = self.session.model_file

        # Load or create new YOLO model
        suffix = Path(model).suffix
        if not suffix and Path(model).stem in GITHUB_ASSET_STEMS:
            model, suffix = Path(model).with_suffix('.pt'), '.pt'  # add suffix, i.e. yolov8n -> yolov8n.pt
        if suffix == '.yaml':
            self._new(model, task)
        else:
            self._load(model, task)

    def __call__(self, source=None, stream=False, **kwargs):
        return self.predict(source, stream, **kwargs)

    def __getattr__(self, attr):
        name = self.__class__.__name__
        raise AttributeError(f"'{name}' object has no attribute '{attr}'. See valid attributes below.\n{self.__doc__}")

    @staticmethod
    def is_hub_model(model):
        return any((
            model.startswith('https://hub.ultralytics.com/models/'),
            [len(x) for x in model.split('_')] == [42, 20],  # APIKEY_MODELID
            len(model) == 20 and not Path(model).exists() and all(x not in model for x in './\\')))  # MODELID

    def _new(self, cfg: str, task=None, verbose=True):
        """
        Initializes a new model and infers the task type from the model definitions.

        Args:
            cfg (str): model configuration file
            task (str) or (None): model task
            verbose (bool): display model info on load
        """
        cfg_dict = yaml_model_load(cfg)
        self.cfg = cfg
        self.task = task or guess_model_task(cfg_dict)
        self.model = TASK_MAP[self.task][0](cfg_dict, verbose=verbose and RANK == -1)  # build model
        self.overrides['model'] = self.cfg

        # Below added to allow export from yamls
        args = {**DEFAULT_CFG_DICT, **self.overrides}  # combine model and default args, preferring model args
        self.model.args = {k: v for k, v in args.items() if k in DEFAULT_CFG_KEYS}  # attach args to model
        self.model.task = self.task

    def _load(self, weights: str, task=None):
        """
        Initializes a new model and infers the task type from the model head.

        Args:
            weights (str): model checkpoint to be loaded
            task (str) or (None): model task
        """
        suffix = Path(weights).suffix
        if suffix == '.pt':
            self.model, self.ckpt = attempt_load_one_weight(weights)
            self.task = self.model.args['task']
            self.overrides = self.model.args = self._reset_ckpt_args(self.model.args)
            self.ckpt_path = self.model.pt_path
        else:
            weights = check_file(weights)
            self.model, self.ckpt = weights, None
            self.task = task or guess_model_task(weights)
            self.ckpt_path = weights
        self.overrides['model'] = weights
        self.overrides['task'] = self.task

    def _check_is_pytorch_model(self):
        """
        Raises TypeError is model is not a PyTorch model
        """
        if not isinstance(self.model, nn.Module):
            raise TypeError(f"model='{self.model}' must be a *.pt PyTorch model, but is a different type. "
                            f'PyTorch models can be used to train, val, predict and export, i.e. '
                            f"'yolo export model=yolov8n.pt', but exported formats like ONNX, TensorRT etc. only "
                            f"support 'predict' and 'val' modes, i.e. 'yolo predict model=yolov8n.onnx'.")

    @smart_inference_mode()
    def reset_weights(self):
        """
        Resets the model modules parameters to randomly initialized values, losing all training information.
        """
        self._check_is_pytorch_model()
        for m in self.model.modules():
            if hasattr(m, 'reset_parameters'):
                m.reset_parameters()
        for p in self.model.parameters():
            p.requires_grad = True
        return self

    @smart_inference_mode()
    def load(self, weights='yolov8n.pt'):
        """
        Transfers parameters with matching names and shapes from 'weights' to model.
        """
        self._check_is_pytorch_model()
        if isinstance(weights, (str, Path)):
            weights, self.ckpt = attempt_load_one_weight(weights)
        self.model.load(weights)
        return self

    def info(self, verbose=True):
        """
        Logs model info.

        Args:
            verbose (bool): Controls verbosity.
        """
        self._check_is_pytorch_model()
        self.model.info(verbose=verbose)

    def fuse(self):
        self._check_is_pytorch_model()
        self.model.fuse()

    @smart_inference_mode()
    def predict(self, source=None, stream=False, **kwargs):
        """
        Perform prediction using the YOLO model.

        Args:
            source (str | int | PIL | np.ndarray): The source of the image to make predictions on.
                          Accepts all source types accepted by the YOLO model.
            stream (bool): Whether to stream the predictions or not. Defaults to False.
            **kwargs : Additional keyword arguments passed to the predictor.
                       Check the 'configuration' section in the documentation for all available options.

        Returns:
            (List[ultralytics.yolo.engine.results.Results]): The prediction results.
        """
        if source is None:
            source = ROOT / 'assets' if is_git_dir() else 'https://ultralytics.com/images/bus.jpg'
            LOGGER.warning(f"WARNING ⚠️ 'source' is missing. Using 'source={source}'.")
        is_cli = (sys.argv[0].endswith('yolo') or sys.argv[0].endswith('ultralytics')) and any(
            x in sys.argv for x in ('predict', 'track', 'mode=predict', 'mode=track'))
        overrides = self.overrides.copy()
        overrides['conf'] = 0.25
        overrides.update(kwargs)  # prefer kwargs
        overrides['mode'] = kwargs.get('mode', 'predict')
        assert overrides['mode'] in ['track', 'predict']
        overrides['save'] = kwargs.get('save', False)  # not save files by default
        if not self.predictor:
            self.task = overrides.get('task') or self.task
            self.predictor = TASK_MAP[self.task][3](overrides=overrides, _callbacks=self.callbacks)
            self.predictor.setup_model(model=self.model, verbose=is_cli)
        else:  # only update args if predictor is already setup
            self.predictor.args = get_cfg(self.predictor.args, overrides)
        return self.predictor.predict_cli(source=source) if is_cli else self.predictor(source=source, stream=stream)

    def track(self, source=None, stream=False, **kwargs):
        if not hasattr(self.predictor, 'trackers'):
            from ultralytics.tracker import register_tracker
            register_tracker(self)
        # ByteTrack-based method needs low confidence predictions as input
        conf = kwargs.get('conf') or 0.1
        kwargs['conf'] = conf
        kwargs['mode'] = 'track'
        return self.predict(source=source, stream=stream, **kwargs)

    @smart_inference_mode()
    def val(self, data=None, **kwargs):
        """
        Validate a model on a given dataset .

        Args:
            data (str): The dataset to validate on. Accepts all formats accepted by yolo
            **kwargs : Any other args accepted by the validators. To see all args check 'configuration' section in docs
        """
        overrides = self.overrides.copy()
        overrides['rect'] = True  # rect batches as default
        overrides.update(kwargs)
        overrides['mode'] = 'val'
        args = get_cfg(cfg=DEFAULT_CFG, overrides=overrides)
        args.data = data or args.data
        if 'task' in overrides:
            self.task = args.task
        else:
            args.task = self.task
        if args.imgsz == DEFAULT_CFG.imgsz and not isinstance(self.model, (str, Path)):
            args.imgsz = self.model.args['imgsz']  # use trained imgsz unless custom value is passed
        args.imgsz = check_imgsz(args.imgsz, max_dim=1)

        validator = TASK_MAP[self.task][2](args=args, _callbacks=self.callbacks)
        validator(model=self.model)
        self.metrics = validator.metrics

        return validator.metrics

    @smart_inference_mode()
    def benchmark(self, **kwargs):
        """
        Benchmark a model on all export formats.

        Args:
            **kwargs : Any other args accepted by the validators. To see all args check 'configuration' section in docs
        """
        self._check_is_pytorch_model()
        from ultralytics.yolo.utils.benchmarks import benchmark
        overrides = self.model.args.copy()
        overrides.update(kwargs)
        overrides['mode'] = 'benchmark'
        overrides = {**DEFAULT_CFG_DICT, **overrides}  # fill in missing overrides keys with defaults
        return benchmark(model=self, imgsz=overrides['imgsz'], half=overrides['half'], device=overrides['device'])

    def export(self, **kwargs):
        """
        Export model.

        Args:
            **kwargs : Any other args accepted by the predictors. To see all args check 'configuration' section in docs
        """
        self._check_is_pytorch_model()
        overrides = self.overrides.copy()
        overrides.update(kwargs)
        overrides['mode'] = 'export'
        args = get_cfg(cfg=DEFAULT_CFG, overrides=overrides)
        args.task = self.task
        if args.imgsz == DEFAULT_CFG.imgsz:
            args.imgsz = self.model.args['imgsz']  # use trained imgsz unless custom value is passed
        if args.batch == DEFAULT_CFG.batch:
            args.batch = 1  # default to 1 if not modified
        return Exporter(overrides=args, _callbacks=self.callbacks)(model=self.model)

    def train(self, **kwargs):
        """
        Trains the model on a given dataset.

        Args:
            **kwargs (Any): Any number of arguments representing the training configuration.
        """
        self._check_is_pytorch_model()
        if self.session:  # Ultralytics HUB session
            if any(kwargs):
                LOGGER.warning('WARNING ⚠️ using HUB training arguments, ignoring local training arguments.')
            kwargs = self.session.train_args
            self.session.check_disk_space()
        check_pip_update_available()
        overrides = self.overrides.copy()
        overrides.update(kwargs)
        if kwargs.get('cfg'):
            LOGGER.info(f"cfg file passed. Overriding default params with {kwargs['cfg']}.")
            overrides = yaml_load(check_yaml(kwargs['cfg']))
        overrides['mode'] = 'train'
        if not overrides.get('data'):
            raise AttributeError("Dataset required but missing, i.e. pass 'data=coco128.yaml'")
        if overrides.get('resume'):
            overrides['resume'] = self.ckpt_path

        self.task = overrides.get('task') or self.task
        self.trainer = TASK_MAP[self.task][1](overrides=overrides, _callbacks=self.callbacks)
        if not overrides.get('resume'):  # manually set model only if not resuming
            self.trainer.model = self.trainer.get_model(weights=self.model if self.ckpt else None, cfg=self.model.yaml)
            self.model = self.trainer.model
        self.trainer.hub_session = self.session  # attach optional HUB session
        self.trainer.train()
        # update model and cfg after training
        if RANK in (-1, 0):
            self.model, _ = attempt_load_one_weight(str(self.trainer.best))
            self.overrides = self.model.args
            self.metrics = getattr(self.trainer.validator, 'metrics', None)  # TODO: no metrics returned by DDP

    def to(self, device):
        """
        Sends the model to the given device.

        Args:
            device (str): device
        """
        self._check_is_pytorch_model()
        self.model.to(device)

    @property
    def names(self):
        """
         Returns class names of the loaded model.
        """
        return self.model.names if hasattr(self.model, 'names') else None

    @property
    def device(self):
        """
        Returns device if PyTorch model
        """
        return next(self.model.parameters()).device if isinstance(self.model, nn.Module) else None

    @property
    def transforms(self):
        """
         Returns transform of the loaded model.
        """
        return self.model.transforms if hasattr(self.model, 'transforms') else None

    def add_callback(self, event: str, func):
        """
        Add callback
        """
        self.callbacks[event].append(func)

    @staticmethod
    def _reset_ckpt_args(args):
        include = {'imgsz', 'data', 'task', 'single_cls'}  # only remember these arguments when loading a PyTorch model
        return {k: v for k, v in args.items() if k in include}

    def _reset_callbacks(self):
        for event in callbacks.default_callbacks.keys():
            self.callbacks[event] = [callbacks.default_callbacks[event][0]]<|MERGE_RESOLUTION|>--- conflicted
+++ resolved
@@ -79,11 +79,7 @@
             task (Any, optional): Task type for the YOLO model. Defaults to None.
 
         """
-<<<<<<< HEAD
-        self.callbacks = deepcopy(callbacks.default_callbacks)
-=======
         self.callbacks = callbacks.get_default_callbacks()
->>>>>>> c2cd3fd2
         self.predictor = None  # reuse predictor
         self.model = None  # model object
         self.trainer = None  # trainer object
