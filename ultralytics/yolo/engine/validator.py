--- conflicted
+++ resolved
@@ -129,12 +129,7 @@
             model.float()
 
         if self.args.save_json and self.jdict:
-<<<<<<< HEAD
             with open(str(self.save_dir / "predictions.json"), 'w') as f:
-=======
-            pred_json = str(self.save_dir / "predictions.json")  # predictions
-            with open(pred_json, 'w') as f:
->>>>>>> 1de0afc2
                 json.dump(self.jdict, f)
 
         return {**stats, **trainer.label_loss_items(self.loss.cpu() / len(self.dataloader), prefix="val")} \
