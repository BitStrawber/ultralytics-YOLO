# Ultralytics YOLO 🚀, AGPL-3.0 license
"""
Export a YOLOv8 PyTorch model to other formats. TensorFlow exports authored by https://github.com/zldrobit

Format                  | `format=argument`         | Model
---                     | ---                       | ---
PyTorch                 | -                         | yolov8n.pt
TorchScript             | `torchscript`             | yolov8n.torchscript
ONNX                    | `onnx`                    | yolov8n.onnx
OpenVINO                | `openvino`                | yolov8n_openvino_model/
TensorRT                | `engine`                  | yolov8n.engine
CoreML                  | `coreml`                  | yolov8n.mlmodel
TensorFlow SavedModel   | `saved_model`             | yolov8n_saved_model/
TensorFlow GraphDef     | `pb`                      | yolov8n.pb
TensorFlow Lite         | `tflite`                  | yolov8n.tflite
TensorFlow Edge TPU     | `edgetpu`                 | yolov8n_edgetpu.tflite
TensorFlow.js           | `tfjs`                    | yolov8n_web_model/
PaddlePaddle            | `paddle`                  | yolov8n_paddle_model/

Requirements:
    $ pip install ultralytics[export]

Python:
    from ultralytics import YOLO
    model = YOLO('yolov8n.pt')
    results = model.export(format='onnx')

CLI:
    $ yolo mode=export model=yolov8n.pt format=onnx

Inference:
    $ yolo predict model=yolov8n.pt                 # PyTorch
                         yolov8n.torchscript        # TorchScript
                         yolov8n.onnx               # ONNX Runtime or OpenCV DNN with --dnn
                         yolov8n_openvino_model     # OpenVINO
                         yolov8n.engine             # TensorRT
                         yolov8n.mlmodel            # CoreML (macOS-only)
                         yolov8n_saved_model        # TensorFlow SavedModel
                         yolov8n.pb                 # TensorFlow GraphDef
                         yolov8n.tflite             # TensorFlow Lite
                         yolov8n_edgetpu.tflite     # TensorFlow Edge TPU
                         yolov8n_paddle_model       # PaddlePaddle

TensorFlow.js:
    $ cd .. && git clone https://github.com/zldrobit/tfjs-yolov5-example.git && cd tfjs-yolov5-example
    $ npm install
    $ ln -s ../../yolov5/yolov8n_web_model public/yolov8n_web_model
    $ npm start
"""
import json
import os
import platform
import subprocess
import time
import warnings
from copy import deepcopy
from pathlib import Path

import torch

from ultralytics.nn.autobackend import check_class_names
from ultralytics.nn.modules import C2f, Detect, Segment
from ultralytics.nn.tasks import DetectionModel, SegmentationModel
from ultralytics.yolo.cfg import get_cfg
from ultralytics.yolo.utils import (DEFAULT_CFG, LINUX, LOGGER, MACOS, __version__, callbacks, colorstr,
                                    get_default_args, yaml_load, yaml_save)
from ultralytics.yolo.utils.checks import check_imgsz, check_requirements, check_version
from ultralytics.yolo.utils.files import file_size
from ultralytics.yolo.utils.ops import Profile
from ultralytics.yolo.utils.torch_utils import get_latest_opset, select_device, smart_inference_mode

ARM64 = platform.machine() in ('arm64', 'aarch64')


def export_formats():
    """YOLOv8 export formats."""
    import pandas
    x = [
        ['PyTorch', '-', '.pt', True, True],
        ['TorchScript', 'torchscript', '.torchscript', True, True],
        ['ONNX', 'onnx', '.onnx', True, True],
        ['OpenVINO', 'openvino', '_openvino_model', True, False],
        ['TensorRT', 'engine', '.engine', False, True],
        ['CoreML', 'coreml', '.mlmodel', True, False],
        ['TensorFlow SavedModel', 'saved_model', '_saved_model', True, True],
        ['TensorFlow GraphDef', 'pb', '.pb', True, True],
        ['TensorFlow Lite', 'tflite', '.tflite', True, False],
        ['TensorFlow Edge TPU', 'edgetpu', '_edgetpu.tflite', True, False],
        ['TensorFlow.js', 'tfjs', '_web_model', True, False],
        ['PaddlePaddle', 'paddle', '_paddle_model', True, True], ]
    return pandas.DataFrame(x, columns=['Format', 'Argument', 'Suffix', 'CPU', 'GPU'])


def gd_outputs(gd):
    """TensorFlow GraphDef model output node names."""
    name_list, input_list = [], []
    for node in gd.node:  # tensorflow.core.framework.node_def_pb2.NodeDef
        name_list.append(node.name)
        input_list.extend(node.input)
    return sorted(f'{x}:0' for x in list(set(name_list) - set(input_list)) if not x.startswith('NoOp'))


def try_export(inner_func):
    """YOLOv8 export decorator, i..e @try_export."""
    inner_args = get_default_args(inner_func)

    def outer_func(*args, **kwargs):
        """Export a model."""
        prefix = inner_args['prefix']
        try:
            with Profile() as dt:
                f, model = inner_func(*args, **kwargs)
            LOGGER.info(f'{prefix} export success ✅ {dt.t:.1f}s, saved as {f} ({file_size(f):.1f} MB)')
            return f, model
        except Exception as e:
            LOGGER.info(f'{prefix} export failure ❌ {dt.t:.1f}s: {e}')
            return None, None

    return outer_func


class Exporter:
    """
    A class for exporting a model.

    Attributes:
        args (SimpleNamespace): Configuration for the exporter.
        save_dir (Path): Directory to save results.
    """

    def __init__(self, cfg=DEFAULT_CFG, overrides=None, _callbacks=None):
        """
        Initializes the Exporter class.

        Args:
            cfg (str, optional): Path to a configuration file. Defaults to DEFAULT_CFG.
            overrides (dict, optional): Configuration overrides. Defaults to None.
            _callbacks (list, optional): List of callback functions. Defaults to None.
        """
        self.args = get_cfg(cfg, overrides)
        self.callbacks = _callbacks or callbacks.get_default_callbacks()
        callbacks.add_integration_callbacks(self)

    @smart_inference_mode()
    def __call__(self, model=None):
        """Returns list of exported files/dirs after running callbacks."""
        self.run_callbacks('on_export_start')
        t = time.time()
        format = self.args.format.lower()  # to lowercase
        if format in ('tensorrt', 'trt'):  # engine aliases
            format = 'engine'
        fmts = tuple(export_formats()['Argument'][1:])  # available export formats
        flags = [x == format for x in fmts]
        if sum(flags) != 1:
            raise ValueError(f"Invalid export format='{format}'. Valid formats are {fmts}")
        jit, onnx, xml, engine, coreml, saved_model, pb, tflite, edgetpu, tfjs, paddle = flags  # export booleans

        # Load PyTorch model
        self.device = select_device('cpu' if self.args.device is None else self.args.device)
        if self.args.half and onnx and self.device.type == 'cpu':
            LOGGER.warning('WARNING ⚠️ half=True only compatible with GPU export, i.e. use device=0')
            self.args.half = False
            assert not self.args.dynamic, 'half=True not compatible with dynamic=True, i.e. use only one.'

        # Checks
        model.names = check_class_names(model.names)
        self.imgsz = check_imgsz(self.args.imgsz, stride=model.stride, min_dim=2)  # check image size
        if self.args.optimize:
            assert self.device.type == 'cpu', '--optimize not compatible with cuda devices, i.e. use --device cpu'
        if edgetpu and not LINUX:
            raise SystemError('Edge TPU export only supported on Linux. See https://coral.ai/docs/edgetpu/compiler/')

        # Input
        im = torch.zeros(self.args.batch, 3, *self.imgsz).to(self.device)
        file = Path(getattr(model, 'pt_path', None) or getattr(model, 'yaml_file', None) or model.yaml['yaml_file'])
        if file.suffix == '.yaml':
            file = Path(file.name)

        # Update model
        model = deepcopy(model).to(self.device)
        for p in model.parameters():
            p.requires_grad = False
        model.eval()
        model.float()
        model = model.fuse()
        for k, m in model.named_modules():
            if isinstance(m, (Detect, Segment)):
                m.dynamic = self.args.dynamic
                m.export = True
                m.format = self.args.format
            elif isinstance(m, C2f) and not any((saved_model, pb, tflite, edgetpu, tfjs)):
                # EdgeTPU does not support FlexSplitV while split provides cleaner ONNX graph
                m.forward = m.forward_split

        y = None
        for _ in range(2):
            y = model(im)  # dry runs
        if self.args.half and (engine or onnx) and self.device.type != 'cpu':
            im, model = im.half(), model.half()  # to FP16

        # Warnings
        warnings.filterwarnings('ignore', category=torch.jit.TracerWarning)  # suppress TracerWarning
        warnings.filterwarnings('ignore', category=UserWarning)  # suppress shape prim::Constant missing ONNX warning
        warnings.filterwarnings('ignore', category=DeprecationWarning)  # suppress CoreML np.bool deprecation warning

        # Assign
        self.im = im
        self.model = model
        self.file = file
        self.output_shape = tuple(y.shape) if isinstance(y, torch.Tensor) else tuple(tuple(x.shape) for x in y)
        self.pretty_name = Path(self.model.yaml.get('yaml_file', self.file)).stem.replace('yolo', 'YOLO')
        trained_on = f'trained on {Path(self.args.data).name}' if self.args.data else '(untrained)'
        description = f'Ultralytics {self.pretty_name} model {trained_on}'
        self.metadata = {
            'description': description,
            'author': 'Ultralytics',
            'license': 'AGPL-3.0 https://ultralytics.com/license',
            'version': __version__,
            'stride': int(max(model.stride)),
            'task': model.task,
            'batch': self.args.batch,
            'imgsz': self.imgsz,
            'names': model.names}  # model metadata
        if model.task == 'pose':
            self.metadata['kpt_shape'] = model.kpt_shape

        LOGGER.info(f"\n{colorstr('PyTorch:')} starting from {file} with input shape {tuple(im.shape)} BCHW and "
                    f'output shape(s) {self.output_shape} ({file_size(file):.1f} MB)')

        # Exports
        f = [''] * len(fmts)  # exported filenames
        if jit:  # TorchScript
            f[0], _ = self.export_torchscript()
        if engine:  # TensorRT required before ONNX
            f[1], _ = self.export_engine()
        if onnx or xml:  # OpenVINO requires ONNX
            f[2], _ = self.export_onnx()
        if xml:  # OpenVINO
            f[3], _ = self.export_openvino()
        if coreml:  # CoreML
            f[4], _ = self.export_coreml()
        if any((saved_model, pb, tflite, edgetpu, tfjs)):  # TensorFlow formats
            self.args.int8 |= edgetpu
            f[5], s_model = self.export_saved_model()
            if pb or tfjs:  # pb prerequisite to tfjs
                f[6], _ = self.export_pb(s_model)
            if tflite:
                f[7], _ = self.export_tflite(s_model, nms=False, agnostic_nms=self.args.agnostic_nms)
            if edgetpu:
                f[8], _ = self.export_edgetpu(tflite_model=Path(f[5]) / f'{self.file.stem}_full_integer_quant.tflite')
            if tfjs:
                f[9], _ = self.export_tfjs()
        if paddle:  # PaddlePaddle
            f[10], _ = self.export_paddle()

        # Finish
        f = [str(x) for x in f if x]  # filter out '' and None
        if any(f):
            f = str(Path(f[-1]))
            square = self.imgsz[0] == self.imgsz[1]
            s = '' if square else f"WARNING ⚠️ non-PyTorch val requires square images, 'imgsz={self.imgsz}' will not " \
                                  f"work. Use export 'imgsz={max(self.imgsz)}' if val is required."
            imgsz = self.imgsz[0] if square else str(self.imgsz)[1:-1].replace(' ', '')
            data = f'data={self.args.data}' if model.task == 'segment' and format == 'pb' else ''
            LOGGER.info(
                f'\nExport complete ({time.time() - t:.1f}s)'
                f"\nResults saved to {colorstr('bold', file.parent.resolve())}"
                f'\nPredict:         yolo predict task={model.task} model={f} imgsz={imgsz} {data}'
                f'\nValidate:        yolo val task={model.task} model={f} imgsz={imgsz} data={self.args.data} {s}'
                f'\nVisualize:       https://netron.app')

        self.run_callbacks('on_export_end')
        return f  # return list of exported files/dirs

    @try_export
    def export_torchscript(self, prefix=colorstr('TorchScript:')):
        """YOLOv8 TorchScript model export."""
        LOGGER.info(f'\n{prefix} starting export with torch {torch.__version__}...')
        f = self.file.with_suffix('.torchscript')

        ts = torch.jit.trace(self.model, self.im, strict=False)
        extra_files = {'config.txt': json.dumps(self.metadata)}  # torch._C.ExtraFilesMap()
        if self.args.optimize:  # https://pytorch.org/tutorials/recipes/mobile_interpreter.html
            LOGGER.info(f'{prefix} optimizing for mobile...')
            from torch.utils.mobile_optimizer import optimize_for_mobile
            optimize_for_mobile(ts)._save_for_lite_interpreter(str(f), _extra_files=extra_files)
        else:
            ts.save(str(f), _extra_files=extra_files)
        return f, None

    @try_export
    def export_onnx(self, prefix=colorstr('ONNX:')):
        """YOLOv8 ONNX export."""
        requirements = ['onnx>=1.12.0']
        if self.args.simplify:
            requirements += ['onnxsim>=0.4.17', 'onnxruntime-gpu' if torch.cuda.is_available() else 'onnxruntime']
        check_requirements(requirements)
        import onnx  # noqa

        opset_version = self.args.opset or get_latest_opset()
        LOGGER.info(f'\n{prefix} starting export with onnx {onnx.__version__} opset {opset_version}...')
        f = str(self.file.with_suffix('.onnx'))

        output_names = ['output0', 'output1'] if isinstance(self.model, SegmentationModel) else ['output0']
        dynamic = self.args.dynamic
        if dynamic:
            dynamic = {'images': {0: 'batch', 2: 'height', 3: 'width'}}  # shape(1,3,640,640)
            if isinstance(self.model, SegmentationModel):
                dynamic['output0'] = {0: 'batch', 1: 'anchors'}  # shape(1,25200,85)
                dynamic['output1'] = {0: 'batch', 2: 'mask_height', 3: 'mask_width'}  # shape(1,32,160,160)
            elif isinstance(self.model, DetectionModel):
                dynamic['output0'] = {0: 'batch', 1: 'anchors'}  # shape(1,25200,85)

        torch.onnx.export(
            self.model.cpu() if dynamic else self.model,  # --dynamic only compatible with cpu
            self.im.cpu() if dynamic else self.im,
            f,
            verbose=False,
            opset_version=opset_version,
            do_constant_folding=True,  # WARNING: DNN inference with torch>=1.12 may require do_constant_folding=False
            input_names=['images'],
            output_names=output_names,
            dynamic_axes=dynamic or None)

        # Checks
        model_onnx = onnx.load(f)  # load onnx model
        # onnx.checker.check_model(model_onnx)  # check onnx model

        # Simplify
        if self.args.simplify:
            try:
                import onnxsim

                LOGGER.info(f'{prefix} simplifying with onnxsim {onnxsim.__version__}...')
                # subprocess.run(f'onnxsim {f} {f}', shell=True)
                model_onnx, check = onnxsim.simplify(model_onnx)
                assert check, 'Simplified ONNX model could not be validated'
            except Exception as e:
                LOGGER.info(f'{prefix} simplifier failure: {e}')

        # Metadata
        for k, v in self.metadata.items():
            meta = model_onnx.metadata_props.add()
            meta.key, meta.value = k, str(v)

        onnx.save(model_onnx, f)
        return f, model_onnx

    @try_export
    def export_openvino(self, prefix=colorstr('OpenVINO:')):
        """YOLOv8 OpenVINO export."""
        check_requirements('openvino-dev>=2022.3')  # requires openvino-dev: https://pypi.org/project/openvino-dev/
        import openvino.runtime as ov  # noqa
        from openvino.tools import mo  # noqa

        LOGGER.info(f'\n{prefix} starting export with openvino {ov.__version__}...')
        f = str(self.file).replace(self.file.suffix, f'_openvino_model{os.sep}')
        f_onnx = self.file.with_suffix('.onnx')
        f_ov = str(Path(f) / self.file.with_suffix('.xml').name)

        self.args.half = False if self.args.int8 else self.args.half  # half=False if int8=True

        ov_model = mo.convert_model(f_onnx,
                                    model_name=self.pretty_name,
                                    framework='onnx',
<<<<<<< HEAD
                                    compress_to_fp16=self.args.half)

        if not self.args.int8:
            ov.serialize(ov_model, f_ov)  # save
            yaml_save(Path(f) / 'metadata.yaml', self.metadata)  # add metadata.yaml
            return f, None

        import nncf

        from ultralytics.yolo.data.build import build_dataloader
        from ultralytics.yolo.v8.detect import DetectionValidator
        from ultralytics.yolo.v8.segment import SegmentationValidator

        def create_nncf_dataset(yaml_path):

            def transform_fn(data_item):
                input_tensor = validator.preprocess(data_item)['img'].to('cpu').numpy()
                return input_tensor

            dataset = yaml_load(yaml_path)
            testset = os.path.join(dataset['path'], dataset['val'])
            val_dataloader = build_dataloader(testset, 1, 0, shuffle=False, rank=-1)
            validator = DetectionValidator(
                dataloader=val_dataloader) if self.model.task == 'detect' else SegmentationValidator(
                    dataloader=val_dataloader)
            dataloader = validator.get_dataloader(testset, 1)
            return nncf.Dataset(dataloader, transform_fn)

        f = str(self.file).replace(self.file.suffix, f'_openvino_model_int8{os.sep}')
        f_ov = str(Path(f) / self.file.with_suffix('.xml').name)

        ignored_scope = nncf.IgnoredScope(
            types=['Multiply', 'Subtract', 'Sigmoid'],  # ignore operations
            names=[
                '/model.22/dfl/conv/Conv',  # in the post-processing subgraph
                '/model.22/Add',
                '/model.22/Add_1',
                '/model.22/Add_2',
                '/model.22/Add_3',
                '/model.22/Add_4',
                '/model.22/Add_5',
                '/model.22/Add_6',
                '/model.22/Add_7',
                '/model.22/Add_8',
                '/model.22/Add_9',
                '/model.22/Add_10'])

        quantization_dataset = create_nncf_dataset(self.args.data)

        quantized_det_model = nncf.quantize(ov_model,
                                            quantization_dataset,
                                            preset=nncf.QuantizationPreset.MIXED,
                                            ignored_scope=ignored_scope)

        ov.serialize(quantized_det_model, f_ov)
=======
                                    compress_to_fp16=self.args.half)  # export

        # Set RT info
        ov_model.set_rt_info('YOLOv8', ['model_info', 'model_type'])
        ov_model.set_rt_info(True, ['model_info', 'reverse_input_channels'])
        ov_model.set_rt_info(114, ['model_info', 'pad_value'])
        ov_model.set_rt_info([255.0], ['model_info', 'scale_values'])
        ov_model.set_rt_info(self.args.iou, ['model_info', 'iou_threshold'])
        ov_model.set_rt_info([v.replace(' ', '_') for k, v in sorted(self.model.names.items())],
                             ['model_info', 'labels'])
        if self.model.task != 'classify':
            ov_model.set_rt_info('fit_to_window_letterbox', ['model_info', 'resize_type'])

        ov.serialize(ov_model, f_ov)  # save
>>>>>>> 8940a27b
        yaml_save(Path(f) / 'metadata.yaml', self.metadata)  # add metadata.yaml
        return f, None

    @try_export
    def export_paddle(self, prefix=colorstr('PaddlePaddle:')):
        """YOLOv8 Paddle export."""
        check_requirements(('paddlepaddle', 'x2paddle'))
        import x2paddle  # noqa
        from x2paddle.convert import pytorch2paddle  # noqa

        LOGGER.info(f'\n{prefix} starting export with X2Paddle {x2paddle.__version__}...')
        f = str(self.file).replace(self.file.suffix, f'_paddle_model{os.sep}')

        pytorch2paddle(module=self.model, save_dir=f, jit_type='trace', input_examples=[self.im])  # export
        yaml_save(Path(f) / 'metadata.yaml', self.metadata)  # add metadata.yaml
        return f, None

    @try_export
    def export_coreml(self, prefix=colorstr('CoreML:')):
        """YOLOv8 CoreML export."""
        check_requirements('coremltools>=6.0')
        import coremltools as ct  # noqa

        LOGGER.info(f'\n{prefix} starting export with coremltools {ct.__version__}...')
        f = self.file.with_suffix('.mlmodel')

        bias = [0.0, 0.0, 0.0]
        scale = 1 / 255
        classifier_config = None
        if self.model.task == 'classify':
            classifier_config = ct.ClassifierConfig(list(self.model.names.values())) if self.args.nms else None
            model = self.model
        elif self.model.task == 'detect':
            model = iOSDetectModel(self.model, self.im) if self.args.nms else self.model
        else:
            # TODO CoreML Segment and Pose model pipelining
            model = self.model

        ts = torch.jit.trace(model.eval(), self.im, strict=False)  # TorchScript model
        ct_model = ct.convert(ts,
                              inputs=[ct.ImageType('image', shape=self.im.shape, scale=scale, bias=bias)],
                              classifier_config=classifier_config)
        bits, mode = (8, 'kmeans_lut') if self.args.int8 else (16, 'linear') if self.args.half else (32, None)
        if bits < 32:
            if 'kmeans' in mode:
                check_requirements('scikit-learn')  # scikit-learn package required for k-means quantization
            ct_model = ct.models.neural_network.quantization_utils.quantize_weights(ct_model, bits, mode)
        if self.args.nms and self.model.task == 'detect':
            ct_model = self._pipeline_coreml(ct_model)

        m = self.metadata  # metadata dict
        ct_model.short_description = m.pop('description')
        ct_model.author = m.pop('author')
        ct_model.license = m.pop('license')
        ct_model.version = m.pop('version')
        ct_model.user_defined_metadata.update({k: str(v) for k, v in m.items()})
        ct_model.save(str(f))
        return f, ct_model

    @try_export
    def export_engine(self, prefix=colorstr('TensorRT:')):
        """YOLOv8 TensorRT export https://developer.nvidia.com/tensorrt."""
        assert self.im.device.type != 'cpu', "export running on CPU but must be on GPU, i.e. use 'device=0'"
        try:
            import tensorrt as trt  # noqa
        except ImportError:
            if LINUX:
                check_requirements('nvidia-tensorrt', cmds='-U --index-url https://pypi.ngc.nvidia.com')
            import tensorrt as trt  # noqa

        check_version(trt.__version__, '7.0.0', hard=True)  # require tensorrt>=8.0.0
        self.args.simplify = True
        f_onnx, _ = self.export_onnx()

        LOGGER.info(f'\n{prefix} starting export with TensorRT {trt.__version__}...')
        assert Path(f_onnx).exists(), f'failed to export ONNX file: {f_onnx}'
        f = self.file.with_suffix('.engine')  # TensorRT engine file
        logger = trt.Logger(trt.Logger.INFO)
        if self.args.verbose:
            logger.min_severity = trt.Logger.Severity.VERBOSE

        builder = trt.Builder(logger)
        config = builder.create_builder_config()
        config.max_workspace_size = self.args.workspace * 1 << 30
        # config.set_memory_pool_limit(trt.MemoryPoolType.WORKSPACE, workspace << 30)  # fix TRT 8.4 deprecation notice

        flag = (1 << int(trt.NetworkDefinitionCreationFlag.EXPLICIT_BATCH))
        network = builder.create_network(flag)
        parser = trt.OnnxParser(network, logger)
        if not parser.parse_from_file(f_onnx):
            raise RuntimeError(f'failed to load ONNX file: {f_onnx}')

        inputs = [network.get_input(i) for i in range(network.num_inputs)]
        outputs = [network.get_output(i) for i in range(network.num_outputs)]
        for inp in inputs:
            LOGGER.info(f'{prefix} input "{inp.name}" with shape{inp.shape} {inp.dtype}')
        for out in outputs:
            LOGGER.info(f'{prefix} output "{out.name}" with shape{out.shape} {out.dtype}')

        if self.args.dynamic:
            shape = self.im.shape
            if shape[0] <= 1:
                LOGGER.warning(f'{prefix} WARNING ⚠️ --dynamic model requires maximum --batch-size argument')
            profile = builder.create_optimization_profile()
            for inp in inputs:
                profile.set_shape(inp.name, (1, *shape[1:]), (max(1, shape[0] // 2), *shape[1:]), shape)
            config.add_optimization_profile(profile)

        LOGGER.info(
            f'{prefix} building FP{16 if builder.platform_has_fast_fp16 and self.args.half else 32} engine as {f}')
        if builder.platform_has_fast_fp16 and self.args.half:
            config.set_flag(trt.BuilderFlag.FP16)

        # Write file
        with builder.build_engine(network, config) as engine, open(f, 'wb') as t:
            # Metadata
            meta = json.dumps(self.metadata)
            t.write(len(meta).to_bytes(4, byteorder='little', signed=True))
            t.write(meta.encode())
            # Model
            t.write(engine.serialize())

        return f, None

    @try_export
    def export_saved_model(self, prefix=colorstr('TensorFlow SavedModel:')):
        """YOLOv8 TensorFlow SavedModel export."""
        try:
            import tensorflow as tf  # noqa
        except ImportError:
            cuda = torch.cuda.is_available()
            check_requirements(f"tensorflow{'-macos' if MACOS else '-aarch64' if ARM64 else '' if cuda else '-cpu'}")
            import tensorflow as tf  # noqa
        check_requirements(('onnx', 'onnx2tf>=1.7.7', 'sng4onnx>=1.0.1', 'onnxsim>=0.4.17', 'onnx_graphsurgeon>=0.3.26',
                            'tflite_support', 'onnxruntime-gpu' if torch.cuda.is_available() else 'onnxruntime'),
                           cmds='--extra-index-url https://pypi.ngc.nvidia.com')

        LOGGER.info(f'\n{prefix} starting export with tensorflow {tf.__version__}...')
        f = Path(str(self.file).replace(self.file.suffix, '_saved_model'))
        if f.is_dir():
            import shutil
            shutil.rmtree(f)  # delete output folder

        # Export to ONNX
        self.args.simplify = True
        f_onnx, _ = self.export_onnx()

        # Export to TF
        int8 = '-oiqt -qt per-tensor' if self.args.int8 else ''
        cmd = f'onnx2tf -i {f_onnx} -o {f} -nuo --non_verbose {int8}'
        LOGGER.info(f"\n{prefix} running '{cmd.strip()}'")
        subprocess.run(cmd, shell=True)
        yaml_save(f / 'metadata.yaml', self.metadata)  # add metadata.yaml

        # Remove/rename TFLite models
        if self.args.int8:
            for file in f.rglob('*_dynamic_range_quant.tflite'):
                file.rename(file.with_stem(file.stem.replace('_dynamic_range_quant', '_int8')))
            for file in f.rglob('*_integer_quant_with_int16_act.tflite'):
                file.unlink()  # delete extra fp16 activation TFLite files

        # Add TFLite metadata
        for file in f.rglob('*.tflite'):
            f.unlink() if 'quant_with_int16_act.tflite' in str(f) else self._add_tflite_metadata(file)

        # Load saved_model
        keras_model = tf.saved_model.load(f, tags=None, options=None)

        return str(f), keras_model

    @try_export
    def export_pb(self, keras_model, prefix=colorstr('TensorFlow GraphDef:')):
        """YOLOv8 TensorFlow GraphDef *.pb export https://github.com/leimao/Frozen_Graph_TensorFlow."""
        import tensorflow as tf  # noqa
        from tensorflow.python.framework.convert_to_constants import convert_variables_to_constants_v2  # noqa

        LOGGER.info(f'\n{prefix} starting export with tensorflow {tf.__version__}...')
        f = self.file.with_suffix('.pb')

        m = tf.function(lambda x: keras_model(x))  # full model
        m = m.get_concrete_function(tf.TensorSpec(keras_model.inputs[0].shape, keras_model.inputs[0].dtype))
        frozen_func = convert_variables_to_constants_v2(m)
        frozen_func.graph.as_graph_def()
        tf.io.write_graph(graph_or_graph_def=frozen_func.graph, logdir=str(f.parent), name=f.name, as_text=False)
        return f, None

    @try_export
    def export_tflite(self, keras_model, nms, agnostic_nms, prefix=colorstr('TensorFlow Lite:')):
        """YOLOv8 TensorFlow Lite export."""
        import tensorflow as tf  # noqa

        LOGGER.info(f'\n{prefix} starting export with tensorflow {tf.__version__}...')
        saved_model = Path(str(self.file).replace(self.file.suffix, '_saved_model'))
        if self.args.int8:
            f = saved_model / f'{self.file.stem}_int8.tflite'  # fp32 in/out
        elif self.args.half:
            f = saved_model / f'{self.file.stem}_float16.tflite'  # fp32 in/out
        else:
            f = saved_model / f'{self.file.stem}_float32.tflite'
        return str(f), None

    @try_export
    def export_edgetpu(self, tflite_model='', prefix=colorstr('Edge TPU:')):
        """YOLOv8 Edge TPU export https://coral.ai/docs/edgetpu/models-intro/."""
        LOGGER.warning(f'{prefix} WARNING ⚠️ Edge TPU known bug https://github.com/ultralytics/ultralytics/issues/1185')

        cmd = 'edgetpu_compiler --version'
        help_url = 'https://coral.ai/docs/edgetpu/compiler/'
        assert LINUX, f'export only supported on Linux. See {help_url}'
        if subprocess.run(cmd, stdout=subprocess.DEVNULL, stderr=subprocess.DEVNULL, shell=True).returncode != 0:
            LOGGER.info(f'\n{prefix} export requires Edge TPU compiler. Attempting install from {help_url}')
            sudo = subprocess.run('sudo --version >/dev/null', shell=True).returncode == 0  # sudo installed on system
            for c in (
                    'curl https://packages.cloud.google.com/apt/doc/apt-key.gpg | sudo apt-key add -',
                    'echo "deb https://packages.cloud.google.com/apt coral-edgetpu-stable main" | sudo tee /etc/apt/sources.list.d/coral-edgetpu.list',
                    'sudo apt-get update', 'sudo apt-get install edgetpu-compiler'):
                subprocess.run(c if sudo else c.replace('sudo ', ''), shell=True, check=True)
        ver = subprocess.run(cmd, shell=True, capture_output=True, check=True).stdout.decode().split()[-1]

        LOGGER.info(f'\n{prefix} starting export with Edge TPU compiler {ver}...')
        f = str(tflite_model).replace('.tflite', '_edgetpu.tflite')  # Edge TPU model

        cmd = f'edgetpu_compiler -s -d -k 10 --out_dir {Path(f).parent} {tflite_model}'
        LOGGER.info(f"{prefix} running '{cmd}'")
        subprocess.run(cmd.split(), check=True)
        self._add_tflite_metadata(f)
        return f, None

    @try_export
    def export_tfjs(self, prefix=colorstr('TensorFlow.js:')):
        """YOLOv8 TensorFlow.js export."""
        check_requirements('tensorflowjs')
        import tensorflow as tf
        import tensorflowjs as tfjs  # noqa

        LOGGER.info(f'\n{prefix} starting export with tensorflowjs {tfjs.__version__}...')
        f = str(self.file).replace(self.file.suffix, '_web_model')  # js dir
        f_pb = self.file.with_suffix('.pb')  # *.pb path

        gd = tf.Graph().as_graph_def()  # TF GraphDef
        with open(f_pb, 'rb') as file:
            gd.ParseFromString(file.read())
        outputs = ','.join(gd_outputs(gd))
        LOGGER.info(f'\n{prefix} output node names: {outputs}')

        cmd = f'tensorflowjs_converter --input_format=tf_frozen_model --output_node_names={outputs} {f_pb} {f}'
        subprocess.run(cmd.split(), check=True)

        # f_json = Path(f) / 'model.json'  # *.json path
        # with open(f_json, 'w') as j:  # sort JSON Identity_* in ascending order
        #     subst = re.sub(
        #         r'{"outputs": {"Identity.?.?": {"name": "Identity.?.?"}, '
        #         r'"Identity.?.?": {"name": "Identity.?.?"}, '
        #         r'"Identity.?.?": {"name": "Identity.?.?"}, '
        #         r'"Identity.?.?": {"name": "Identity.?.?"}}}',
        #         r'{"outputs": {"Identity": {"name": "Identity"}, '
        #         r'"Identity_1": {"name": "Identity_1"}, '
        #         r'"Identity_2": {"name": "Identity_2"}, '
        #         r'"Identity_3": {"name": "Identity_3"}}}',
        #         f_json.read_text(),
        #     )
        #     j.write(subst)
        yaml_save(Path(f) / 'metadata.yaml', self.metadata)  # add metadata.yaml
        return f, None

    def _add_tflite_metadata(self, file):
        """Add metadata to *.tflite models per https://www.tensorflow.org/lite/models/convert/metadata."""
        from tflite_support import flatbuffers  # noqa
        from tflite_support import metadata as _metadata  # noqa
        from tflite_support import metadata_schema_py_generated as _metadata_fb  # noqa

        # Create model info
        model_meta = _metadata_fb.ModelMetadataT()
        model_meta.name = self.metadata['description']
        model_meta.version = self.metadata['version']
        model_meta.author = self.metadata['author']
        model_meta.license = self.metadata['license']

        # Label file
        tmp_file = Path(file).parent / 'temp_meta.txt'
        with open(tmp_file, 'w') as f:
            f.write(str(self.metadata))

        label_file = _metadata_fb.AssociatedFileT()
        label_file.name = tmp_file.name
        label_file.type = _metadata_fb.AssociatedFileType.TENSOR_AXIS_LABELS

        # Create input info
        input_meta = _metadata_fb.TensorMetadataT()
        input_meta.name = 'image'
        input_meta.description = 'Input image to be detected.'
        input_meta.content = _metadata_fb.ContentT()
        input_meta.content.contentProperties = _metadata_fb.ImagePropertiesT()
        input_meta.content.contentProperties.colorSpace = _metadata_fb.ColorSpaceType.RGB
        input_meta.content.contentPropertiesType = _metadata_fb.ContentProperties.ImageProperties

        # Create output info
        output1 = _metadata_fb.TensorMetadataT()
        output1.name = 'output'
        output1.description = 'Coordinates of detected objects, class labels, and confidence score'
        output1.associatedFiles = [label_file]
        if self.model.task == 'segment':
            output2 = _metadata_fb.TensorMetadataT()
            output2.name = 'output'
            output2.description = 'Mask protos'
            output2.associatedFiles = [label_file]

        # Create subgraph info
        subgraph = _metadata_fb.SubGraphMetadataT()
        subgraph.inputTensorMetadata = [input_meta]
        subgraph.outputTensorMetadata = [output1, output2] if self.model.task == 'segment' else [output1]
        model_meta.subgraphMetadata = [subgraph]

        b = flatbuffers.Builder(0)
        b.Finish(model_meta.Pack(b), _metadata.MetadataPopulator.METADATA_FILE_IDENTIFIER)
        metadata_buf = b.Output()

        populator = _metadata.MetadataPopulator.with_model_file(str(file))
        populator.load_metadata_buffer(metadata_buf)
        populator.load_associated_files([str(tmp_file)])
        populator.populate()
        tmp_file.unlink()

    def _pipeline_coreml(self, model, prefix=colorstr('CoreML Pipeline:')):
        """YOLOv8 CoreML pipeline."""
        import coremltools as ct  # noqa

        LOGGER.info(f'{prefix} starting pipeline with coremltools {ct.__version__}...')
        batch_size, ch, h, w = list(self.im.shape)  # BCHW

        # Output shapes
        spec = model.get_spec()
        out0, out1 = iter(spec.description.output)
        if MACOS:
            from PIL import Image
            img = Image.new('RGB', (w, h))  # img(192 width, 320 height)
            # img = torch.zeros((*opt.img_size, 3)).numpy()  # img size(320,192,3) iDetection
            out = model.predict({'image': img})
            out0_shape = out[out0.name].shape
            out1_shape = out[out1.name].shape
        else:  # linux and windows can not run model.predict(), get sizes from pytorch output y
            out0_shape = self.output_shape[2], self.output_shape[1] - 4  # (3780, 80)
            out1_shape = self.output_shape[2], 4  # (3780, 4)

        # Checks
        names = self.metadata['names']
        nx, ny = spec.description.input[0].type.imageType.width, spec.description.input[0].type.imageType.height
        na, nc = out0_shape
        # na, nc = out0.type.multiArrayType.shape  # number anchors, classes
        assert len(names) == nc, f'{len(names)} names found for nc={nc}'  # check

        # Define output shapes (missing)
        out0.type.multiArrayType.shape[:] = out0_shape  # (3780, 80)
        out1.type.multiArrayType.shape[:] = out1_shape  # (3780, 4)
        # spec.neuralNetwork.preprocessing[0].featureName = '0'

        # Flexible input shapes
        # from coremltools.models.neural_network import flexible_shape_utils
        # s = [] # shapes
        # s.append(flexible_shape_utils.NeuralNetworkImageSize(320, 192))
        # s.append(flexible_shape_utils.NeuralNetworkImageSize(640, 384))  # (height, width)
        # flexible_shape_utils.add_enumerated_image_sizes(spec, feature_name='image', sizes=s)
        # r = flexible_shape_utils.NeuralNetworkImageSizeRange()  # shape ranges
        # r.add_height_range((192, 640))
        # r.add_width_range((192, 640))
        # flexible_shape_utils.update_image_size_range(spec, feature_name='image', size_range=r)

        # Print
        # print(spec.description)

        # Model from spec
        model = ct.models.MLModel(spec)

        # 3. Create NMS protobuf
        nms_spec = ct.proto.Model_pb2.Model()
        nms_spec.specificationVersion = 5
        for i in range(2):
            decoder_output = model._spec.description.output[i].SerializeToString()
            nms_spec.description.input.add()
            nms_spec.description.input[i].ParseFromString(decoder_output)
            nms_spec.description.output.add()
            nms_spec.description.output[i].ParseFromString(decoder_output)

        nms_spec.description.output[0].name = 'confidence'
        nms_spec.description.output[1].name = 'coordinates'

        output_sizes = [nc, 4]
        for i in range(2):
            ma_type = nms_spec.description.output[i].type.multiArrayType
            ma_type.shapeRange.sizeRanges.add()
            ma_type.shapeRange.sizeRanges[0].lowerBound = 0
            ma_type.shapeRange.sizeRanges[0].upperBound = -1
            ma_type.shapeRange.sizeRanges.add()
            ma_type.shapeRange.sizeRanges[1].lowerBound = output_sizes[i]
            ma_type.shapeRange.sizeRanges[1].upperBound = output_sizes[i]
            del ma_type.shape[:]

        nms = nms_spec.nonMaximumSuppression
        nms.confidenceInputFeatureName = out0.name  # 1x507x80
        nms.coordinatesInputFeatureName = out1.name  # 1x507x4
        nms.confidenceOutputFeatureName = 'confidence'
        nms.coordinatesOutputFeatureName = 'coordinates'
        nms.iouThresholdInputFeatureName = 'iouThreshold'
        nms.confidenceThresholdInputFeatureName = 'confidenceThreshold'
        nms.iouThreshold = 0.45
        nms.confidenceThreshold = 0.25
        nms.pickTop.perClass = True
        nms.stringClassLabels.vector.extend(names.values())
        nms_model = ct.models.MLModel(nms_spec)

        # 4. Pipeline models together
        pipeline = ct.models.pipeline.Pipeline(input_features=[('image', ct.models.datatypes.Array(3, ny, nx)),
                                                               ('iouThreshold', ct.models.datatypes.Double()),
                                                               ('confidenceThreshold', ct.models.datatypes.Double())],
                                               output_features=['confidence', 'coordinates'])
        pipeline.add_model(model)
        pipeline.add_model(nms_model)

        # Correct datatypes
        pipeline.spec.description.input[0].ParseFromString(model._spec.description.input[0].SerializeToString())
        pipeline.spec.description.output[0].ParseFromString(nms_model._spec.description.output[0].SerializeToString())
        pipeline.spec.description.output[1].ParseFromString(nms_model._spec.description.output[1].SerializeToString())

        # Update metadata
        pipeline.spec.specificationVersion = 5
        pipeline.spec.description.metadata.userDefined.update({
            'IoU threshold': str(nms.iouThreshold),
            'Confidence threshold': str(nms.confidenceThreshold)})

        # Save the model
        model = ct.models.MLModel(pipeline.spec)
        model.input_description['image'] = 'Input image'
        model.input_description['iouThreshold'] = f'(optional) IOU threshold override (default: {nms.iouThreshold})'
        model.input_description['confidenceThreshold'] = \
            f'(optional) Confidence threshold override (default: {nms.confidenceThreshold})'
        model.output_description['confidence'] = 'Boxes × Class confidence (see user-defined metadata "classes")'
        model.output_description['coordinates'] = 'Boxes × [x, y, width, height] (relative to image size)'
        LOGGER.info(f'{prefix} pipeline success')
        return model

    def add_callback(self, event: str, callback):
        """
        Appends the given callback.
        """
        self.callbacks[event].append(callback)

    def run_callbacks(self, event: str):
        """Execute all callbacks for a given event."""
        for callback in self.callbacks.get(event, []):
            callback(self)


class iOSDetectModel(torch.nn.Module):
    """Wrap an Ultralytics YOLO model for iOS export."""

    def __init__(self, model, im):
        """Initialize the iOSDetectModel class with a YOLO model and example image."""
        super().__init__()
        b, c, h, w = im.shape  # batch, channel, height, width
        self.model = model
        self.nc = len(model.names)  # number of classes
        if w == h:
            self.normalize = 1.0 / w  # scalar
        else:
            self.normalize = torch.tensor([1.0 / w, 1.0 / h, 1.0 / w, 1.0 / h])  # broadcast (slower, smaller)

    def forward(self, x):
        """Normalize predictions of object detection model with input size-dependent factors."""
        xywh, cls = self.model(x)[0].transpose(0, 1).split((4, self.nc), 1)
        return cls, xywh * self.normalize  # confidence (3780, 80), coordinates (3780, 4)


def export(cfg=DEFAULT_CFG):
    """Export a YOLOv model to a specific format."""
    cfg.model = cfg.model or 'yolov8n.yaml'
    cfg.format = cfg.format or 'torchscript'

    from ultralytics import YOLO
    model = YOLO(cfg.model)
    model.export(**vars(cfg))


if __name__ == '__main__':
    """
    CLI:
    yolo mode=export model=yolov8n.yaml format=onnx
    """
    export()<|MERGE_RESOLUTION|>--- conflicted
+++ resolved
@@ -346,7 +346,7 @@
         onnx.save(model_onnx, f)
         return f, model_onnx
 
-    @try_export
+    # @try_export
     def export_openvino(self, prefix=colorstr('OpenVINO:')):
         """YOLOv8 OpenVINO export."""
         check_requirements('openvino-dev>=2022.3')  # requires openvino-dev: https://pypi.org/project/openvino-dev/
@@ -363,10 +363,19 @@
         ov_model = mo.convert_model(f_onnx,
                                     model_name=self.pretty_name,
                                     framework='onnx',
-<<<<<<< HEAD
-                                    compress_to_fp16=self.args.half)
+                                    compress_to_fp16=self.args.half)  # export
 
         if not self.args.int8:
+            # Set RT info
+            ov_model.set_rt_info('YOLOv8', ['model_info', 'model_type'])
+            ov_model.set_rt_info(True, ['model_info', 'reverse_input_channels'])
+            ov_model.set_rt_info(114, ['model_info', 'pad_value'])
+            ov_model.set_rt_info([255.0], ['model_info', 'scale_values'])
+            ov_model.set_rt_info(self.args.iou, ['model_info', 'iou_threshold'])
+            ov_model.set_rt_info([v.replace(' ', '_') for k, v in sorted(self.model.names.items())],
+                                ['model_info', 'labels'])
+            if self.model.task != 'classify':
+                ov_model.set_rt_info('fit_to_window_letterbox', ['model_info', 'resize_type'])
             ov.serialize(ov_model, f_ov)  # save
             yaml_save(Path(f) / 'metadata.yaml', self.metadata)  # add metadata.yaml
             return f, None
@@ -384,6 +393,7 @@
                 return input_tensor
 
             dataset = yaml_load(yaml_path)
+            
             testset = os.path.join(dataset['path'], dataset['val'])
             val_dataloader = build_dataloader(testset, 1, 0, shuffle=False, rank=-1)
             validator = DetectionValidator(
@@ -417,24 +427,19 @@
                                             quantization_dataset,
                                             preset=nncf.QuantizationPreset.MIXED,
                                             ignored_scope=ignored_scope)
+        
+        # Set RT info
+        quantized_det_model.set_rt_info('YOLOv8', ['model_info', 'model_type'])
+        quantized_det_model.set_rt_info(True, ['model_info', 'reverse_input_channels'])
+        quantized_det_model.set_rt_info(114, ['model_info', 'pad_value'])
+        quantized_det_model.set_rt_info([255.0], ['model_info', 'scale_values'])
+        quantized_det_model.set_rt_info(self.args.iou, ['model_info', 'iou_threshold'])
+        quantized_det_model.set_rt_info([v.replace(' ', '_') for k, v in sorted(self.model.names.items())],
+                            ['model_info', 'labels'])
+        if self.model.task != 'classify':
+            quantized_det_model.set_rt_info('fit_to_window_letterbox', ['model_info', 'resize_type'])
 
         ov.serialize(quantized_det_model, f_ov)
-=======
-                                    compress_to_fp16=self.args.half)  # export
-
-        # Set RT info
-        ov_model.set_rt_info('YOLOv8', ['model_info', 'model_type'])
-        ov_model.set_rt_info(True, ['model_info', 'reverse_input_channels'])
-        ov_model.set_rt_info(114, ['model_info', 'pad_value'])
-        ov_model.set_rt_info([255.0], ['model_info', 'scale_values'])
-        ov_model.set_rt_info(self.args.iou, ['model_info', 'iou_threshold'])
-        ov_model.set_rt_info([v.replace(' ', '_') for k, v in sorted(self.model.names.items())],
-                             ['model_info', 'labels'])
-        if self.model.task != 'classify':
-            ov_model.set_rt_info('fit_to_window_letterbox', ['model_info', 'resize_type'])
-
-        ov.serialize(ov_model, f_ov)  # save
->>>>>>> 8940a27b
         yaml_save(Path(f) / 'metadata.yaml', self.metadata)  # add metadata.yaml
         return f, None
 
