# Ultralytics YOLO 🚀, AGPL-3.0 license
"""
Export a YOLOv8 PyTorch model to other formats. TensorFlow exports authored by https://github.com/zldrobit

Format                  | `format=argument`         | Model
---                     | ---                       | ---
PyTorch                 | -                         | yolov8n.pt
TorchScript             | `torchscript`             | yolov8n.torchscript
ONNX                    | `onnx`                    | yolov8n.onnx
OpenVINO                | `openvino`                | yolov8n_openvino_model/
TensorRT                | `engine`                  | yolov8n.engine
CoreML                  | `coreml`                  | yolov8n.mlmodel
TensorFlow SavedModel   | `saved_model`             | yolov8n_saved_model/
TensorFlow GraphDef     | `pb`                      | yolov8n.pb
TensorFlow Lite         | `tflite`                  | yolov8n.tflite
TensorFlow Edge TPU     | `edgetpu`                 | yolov8n_edgetpu.tflite
TensorFlow.js           | `tfjs`                    | yolov8n_web_model/
PaddlePaddle            | `paddle`                  | yolov8n_paddle_model/

Requirements:
    $ pip install ultralytics[export]

Python:
    from ultralytics import YOLO
    model = YOLO('yolov8n.pt')
    results = model.export(format='onnx')

CLI:
    $ yolo mode=export model=yolov8n.pt format=onnx

Inference:
    $ yolo predict model=yolov8n.pt                 # PyTorch
                         yolov8n.torchscript        # TorchScript
                         yolov8n.onnx               # ONNX Runtime or OpenCV DNN with --dnn
                         yolov8n_openvino_model     # OpenVINO
                         yolov8n.engine             # TensorRT
                         yolov8n.mlmodel            # CoreML (macOS-only)
                         yolov8n_saved_model        # TensorFlow SavedModel
                         yolov8n.pb                 # TensorFlow GraphDef
                         yolov8n.tflite             # TensorFlow Lite
                         yolov8n_edgetpu.tflite     # TensorFlow Edge TPU
                         yolov8n_paddle_model       # PaddlePaddle

TensorFlow.js:
    $ cd .. && git clone https://github.com/zldrobit/tfjs-yolov5-example.git && cd tfjs-yolov5-example
    $ npm install
    $ ln -s ../../yolov5/yolov8n_web_model public/yolov8n_web_model
    $ npm start
"""
import json
import os
import platform
import subprocess
import time
import warnings
from copy import deepcopy
from pathlib import Path

import torch

from ultralytics.nn.autobackend import check_class_names
from ultralytics.nn.modules import C2f, Detect, Segment
from ultralytics.nn.tasks import DetectionModel, SegmentationModel
from ultralytics.yolo.cfg import get_cfg
from ultralytics.yolo.utils import (DEFAULT_CFG, LINUX, LOGGER, MACOS, __version__, callbacks, colorstr,
                                    get_default_args, yaml_load, yaml_save)
from ultralytics.yolo.utils.checks import check_imgsz, check_requirements, check_version
from ultralytics.yolo.utils.files import file_size
from ultralytics.yolo.utils.ops import Profile
from ultralytics.yolo.utils.torch_utils import get_latest_opset, select_device, smart_inference_mode

ARM64 = platform.machine() in ('arm64', 'aarch64')


def export_formats():
    """YOLOv8 export formats."""
    import pandas
    x = [
        ['PyTorch', '-', '.pt', True, True],
        ['TorchScript', 'torchscript', '.torchscript', True, True],
        ['ONNX', 'onnx', '.onnx', True, True],
        ['OpenVINO', 'openvino', '_openvino_model', True, False],
        ['TensorRT', 'engine', '.engine', False, True],
        ['CoreML', 'coreml', '.mlmodel', True, False],
        ['TensorFlow SavedModel', 'saved_model', '_saved_model', True, True],
        ['TensorFlow GraphDef', 'pb', '.pb', True, True],
        ['TensorFlow Lite', 'tflite', '.tflite', True, False],
        ['TensorFlow Edge TPU', 'edgetpu', '_edgetpu.tflite', True, False],
        ['TensorFlow.js', 'tfjs', '_web_model', True, False],
        ['PaddlePaddle', 'paddle', '_paddle_model', True, True], ]
    return pandas.DataFrame(x, columns=['Format', 'Argument', 'Suffix', 'CPU', 'GPU'])


def gd_outputs(gd):
    """TensorFlow GraphDef model output node names."""
    name_list, input_list = [], []
    for node in gd.node:  # tensorflow.core.framework.node_def_pb2.NodeDef
        name_list.append(node.name)
        input_list.extend(node.input)
    return sorted(f'{x}:0' for x in list(set(name_list) - set(input_list)) if not x.startswith('NoOp'))


def try_export(inner_func):
    """YOLOv8 export decorator, i..e @try_export."""
    inner_args = get_default_args(inner_func)

    def outer_func(*args, **kwargs):
        """Export a model."""
        prefix = inner_args['prefix']
        try:
            with Profile() as dt:
                f, model = inner_func(*args, **kwargs)
            LOGGER.info(f'{prefix} export success ✅ {dt.t:.1f}s, saved as {f} ({file_size(f):.1f} MB)')
            return f, model
        except Exception as e:
            LOGGER.info(f'{prefix} export failure ❌ {dt.t:.1f}s: {e}')
            return None, None

    return outer_func


class Exporter:
    """
    A class for exporting a model.

    Attributes:
        args (SimpleNamespace): Configuration for the exporter.
        save_dir (Path): Directory to save results.
    """

    def __init__(self, cfg=DEFAULT_CFG, overrides=None, _callbacks=None):
        """
        Initializes the Exporter class.

        Args:
            cfg (str, optional): Path to a configuration file. Defaults to DEFAULT_CFG.
            overrides (dict, optional): Configuration overrides. Defaults to None.
            _callbacks (list, optional): List of callback functions. Defaults to None.
        """
        self.args = get_cfg(cfg, overrides)
        self.callbacks = _callbacks or callbacks.get_default_callbacks()
        callbacks.add_integration_callbacks(self)

    @smart_inference_mode()
    def __call__(self, model=None):
        """Returns list of exported files/dirs after running callbacks."""
        self.run_callbacks('on_export_start')
        t = time.time()
        format = self.args.format.lower()  # to lowercase
        if format in ('tensorrt', 'trt'):  # engine aliases
            format = 'engine'
        fmts = tuple(export_formats()['Argument'][1:])  # available export formats
        flags = [x == format for x in fmts]
        if sum(flags) != 1:
            raise ValueError(f"Invalid export format='{format}'. Valid formats are {fmts}")
        jit, onnx, xml, engine, coreml, saved_model, pb, tflite, edgetpu, tfjs, paddle = flags  # export booleans

        # Load PyTorch model
        self.device = select_device('cpu' if self.args.device is None else self.args.device)
        if self.args.half and onnx and self.device.type == 'cpu':
            LOGGER.warning('WARNING ⚠️ half=True only compatible with GPU export, i.e. use device=0')
            self.args.half = False
            assert not self.args.dynamic, 'half=True not compatible with dynamic=True, i.e. use only one.'

        # Checks
        model.names = check_class_names(model.names)
        self.imgsz = check_imgsz(self.args.imgsz, stride=model.stride, min_dim=2)  # check image size
        if self.args.optimize:
            assert self.device.type == 'cpu', '--optimize not compatible with cuda devices, i.e. use --device cpu'
        if edgetpu and not LINUX:
            raise SystemError('Edge TPU export only supported on Linux. See https://coral.ai/docs/edgetpu/compiler/')

        # Input
        im = torch.zeros(self.args.batch, 3, *self.imgsz).to(self.device)
        file = Path(getattr(model, 'pt_path', None) or getattr(model, 'yaml_file', None) or model.yaml['yaml_file'])
        if file.suffix == '.yaml':
            file = Path(file.name)

        # Update model
        model = deepcopy(model).to(self.device)
        for p in model.parameters():
            p.requires_grad = False
        model.eval()
        model.float()
        model = model.fuse()
        for k, m in model.named_modules():
            if isinstance(m, (Detect, Segment)):
                m.dynamic = self.args.dynamic
                m.export = True
                m.format = self.args.format
            elif isinstance(m, C2f) and not any((saved_model, pb, tflite, edgetpu, tfjs)):
                # EdgeTPU does not support FlexSplitV while split provides cleaner ONNX graph
                m.forward = m.forward_split

        y = None
        for _ in range(2):
            y = model(im)  # dry runs
        if self.args.half and (engine or onnx) and self.device.type != 'cpu':
            im, model = im.half(), model.half()  # to FP16

        # Warnings
        warnings.filterwarnings('ignore', category=torch.jit.TracerWarning)  # suppress TracerWarning
        warnings.filterwarnings('ignore', category=UserWarning)  # suppress shape prim::Constant missing ONNX warning
        warnings.filterwarnings('ignore', category=DeprecationWarning)  # suppress CoreML np.bool deprecation warning

        # Assign
        self.im = im
        self.model = model
        self.file = file
        self.output_shape = tuple(y.shape) if isinstance(y, torch.Tensor) else tuple(tuple(x.shape) for x in y)
        self.pretty_name = Path(self.model.yaml.get('yaml_file', self.file)).stem.replace('yolo', 'YOLO')
        trained_on = f'trained on {Path(self.args.data).name}' if self.args.data else '(untrained)'
        description = f'Ultralytics {self.pretty_name} model {trained_on}'
        self.metadata = {
            'description': description,
            'author': 'Ultralytics',
            'license': 'AGPL-3.0 https://ultralytics.com/license',
            'version': __version__,
            'stride': int(max(model.stride)),
            'task': model.task,
            'batch': self.args.batch,
            'imgsz': self.imgsz,
            'names': model.names}  # model metadata
        if model.task == 'pose':
            self.metadata['kpt_shape'] = model.kpt_shape

        LOGGER.info(f"\n{colorstr('PyTorch:')} starting from {file} with input shape {tuple(im.shape)} BCHW and "
                    f'output shape(s) {self.output_shape} ({file_size(file):.1f} MB)')

        # Exports
        f = [''] * len(fmts)  # exported filenames
        if jit:  # TorchScript
            f[0], _ = self.export_torchscript()
        if engine:  # TensorRT required before ONNX
            f[1], _ = self.export_engine()
        if onnx or xml:  # OpenVINO requires ONNX
            f[2], _ = self.export_onnx()
        if xml:  # OpenVINO
            f[3], _ = self.export_openvino()
        if coreml:  # CoreML
            f[4], _ = self.export_coreml()
        if any((saved_model, pb, tflite, edgetpu, tfjs)):  # TensorFlow formats
            self.args.int8 |= edgetpu
            f[5], s_model = self.export_saved_model()
            if pb or tfjs:  # pb prerequisite to tfjs
                f[6], _ = self.export_pb(s_model)
            if tflite:
                f[7], _ = self.export_tflite(s_model, nms=False, agnostic_nms=self.args.agnostic_nms)
            if edgetpu:
                f[8], _ = self.export_edgetpu(tflite_model=Path(f[5]) / f'{self.file.stem}_full_integer_quant.tflite')
            if tfjs:
                f[9], _ = self.export_tfjs()
        if paddle:  # PaddlePaddle
            f[10], _ = self.export_paddle()

        # Finish
        f = [str(x) for x in f if x]  # filter out '' and None
        if any(f):
            f = str(Path(f[-1]))
            square = self.imgsz[0] == self.imgsz[1]
            s = '' if square else f"WARNING ⚠️ non-PyTorch val requires square images, 'imgsz={self.imgsz}' will not " \
                                  f"work. Use export 'imgsz={max(self.imgsz)}' if val is required."
            imgsz = self.imgsz[0] if square else str(self.imgsz)[1:-1].replace(' ', '')
            data = f'data={self.args.data}' if model.task == 'segment' and format == 'pb' else ''
            LOGGER.info(
                f'\nExport complete ({time.time() - t:.1f}s)'
                f"\nResults saved to {colorstr('bold', file.parent.resolve())}"
                f'\nPredict:         yolo predict task={model.task} model={f} imgsz={imgsz} {data}'
                f'\nValidate:        yolo val task={model.task} model={f} imgsz={imgsz} data={self.args.data} {s}'
                f'\nVisualize:       https://netron.app')

        self.run_callbacks('on_export_end')
        return f  # return list of exported files/dirs

    @try_export
    def export_torchscript(self, prefix=colorstr('TorchScript:')):
        """YOLOv8 TorchScript model export."""
        LOGGER.info(f'\n{prefix} starting export with torch {torch.__version__}...')
        f = self.file.with_suffix('.torchscript')

        ts = torch.jit.trace(self.model, self.im, strict=False)
        extra_files = {'config.txt': json.dumps(self.metadata)}  # torch._C.ExtraFilesMap()
        if self.args.optimize:  # https://pytorch.org/tutorials/recipes/mobile_interpreter.html
            LOGGER.info(f'{prefix} optimizing for mobile...')
            from torch.utils.mobile_optimizer import optimize_for_mobile
            optimize_for_mobile(ts)._save_for_lite_interpreter(str(f), _extra_files=extra_files)
        else:
            ts.save(str(f), _extra_files=extra_files)
        return f, None

    @try_export
    def export_onnx(self, prefix=colorstr('ONNX:')):
        """YOLOv8 ONNX export."""
        requirements = ['onnx>=1.12.0']
        if self.args.simplify:
            requirements += ['onnxsim>=0.4.17', 'onnxruntime-gpu' if torch.cuda.is_available() else 'onnxruntime']
        check_requirements(requirements)
        import onnx  # noqa

        opset_version = self.args.opset or get_latest_opset()
        LOGGER.info(f'\n{prefix} starting export with onnx {onnx.__version__} opset {opset_version}...')
        f = str(self.file.with_suffix('.onnx'))

        output_names = ['output0', 'output1'] if isinstance(self.model, SegmentationModel) else ['output0']
        dynamic = self.args.dynamic
        if dynamic:
            dynamic = {'images': {0: 'batch', 2: 'height', 3: 'width'}}  # shape(1,3,640,640)
            if isinstance(self.model, SegmentationModel):
                dynamic['output0'] = {0: 'batch', 1: 'anchors'}  # shape(1,25200,85)
                dynamic['output1'] = {0: 'batch', 2: 'mask_height', 3: 'mask_width'}  # shape(1,32,160,160)
            elif isinstance(self.model, DetectionModel):
                dynamic['output0'] = {0: 'batch', 1: 'anchors'}  # shape(1,25200,85)

        torch.onnx.export(
            self.model.cpu() if dynamic else self.model,  # --dynamic only compatible with cpu
            self.im.cpu() if dynamic else self.im,
            f,
            verbose=False,
            opset_version=opset_version,
            do_constant_folding=True,  # WARNING: DNN inference with torch>=1.12 may require do_constant_folding=False
            input_names=['images'],
            output_names=output_names,
            dynamic_axes=dynamic or None)

        # Checks
        model_onnx = onnx.load(f)  # load onnx model
        # onnx.checker.check_model(model_onnx)  # check onnx model

        # Simplify
        if self.args.simplify:
            try:
                import onnxsim

                LOGGER.info(f'{prefix} simplifying with onnxsim {onnxsim.__version__}...')
                # subprocess.run(f'onnxsim {f} {f}', shell=True)
                model_onnx, check = onnxsim.simplify(model_onnx)
                assert check, 'Simplified ONNX model could not be validated'
            except Exception as e:
                LOGGER.info(f'{prefix} simplifier failure: {e}')

        # Metadata
        for k, v in self.metadata.items():
            meta = model_onnx.metadata_props.add()
            meta.key, meta.value = k, str(v)

        onnx.save(model_onnx, f)
        return f, model_onnx

    @try_export
    def export_openvino(self, prefix=colorstr('OpenVINO:')):
        """YOLOv8 OpenVINO export."""
        check_requirements('openvino-dev>=2022.3')  # requires openvino-dev: https://pypi.org/project/openvino-dev/
        import openvino.runtime as ov  # noqa
        from openvino.tools import mo  # noqa

        LOGGER.info(f'\n{prefix} starting export with openvino {ov.__version__}...')
        f = str(self.file).replace(self.file.suffix, f'_openvino_model{os.sep}')
        f_onnx = self.file.with_suffix('.onnx')
        f_ov = str(Path(f) / self.file.with_suffix('.xml').name)

        self.args.half = False if self.args.int8 else self.args.half  # half=False if int8=True

        ov_model = mo.convert_model(f_onnx,
                                    model_name=self.pretty_name,
                                    framework='onnx',
                                    compress_to_fp16=self.args.half)

        if not self.args.int8:
            ov.serialize(ov_model, f_ov)  # save
            yaml_save(Path(f) / 'metadata.yaml', self.metadata)  # add metadata.yaml
            return f, None

        import nncf

        from ultralytics.yolo.data.build import build_dataloader
        from ultralytics.yolo.v8.detect import DetectionValidator
<<<<<<< HEAD
        from ultralytics.yolo.v8.segment import SegmentationValidator
        
=======

>>>>>>> ad1ea7fe
        def create_nncf_dataset(yaml_path):

            def transform_fn(data_item):
                input_tensor = validator.preprocess(data_item)['img'].to('cpu').numpy()
                return input_tensor

            dataset = yaml_load(yaml_path)
            testset = os.path.join(dataset['path'], dataset['val'])
            val_dataloader = build_dataloader(testset, 1, 0, shuffle=False, rank=-1)
<<<<<<< HEAD
            validator = DetectionValidator(dataloader=val_dataloader) if self.model.task == 'detect' else SegmentationValidator(dataloader=val_dataloader)
            dataloader = validator.get_dataloader(testset, 1)
            return nncf.Dataset(dataloader, transform_fn)
=======
            det_validator = DetectionValidator(dataloader=val_dataloader)
            det_data_loader = det_validator.get_dataloader(testset, 1)
            return nncf.Dataset(det_data_loader, transform_fn)
>>>>>>> ad1ea7fe

        f = str(self.file).replace(self.file.suffix, f'_openvino_model_int8{os.sep}')
        f_ov = str(Path(f) / self.file.with_suffix('.xml').name)

        ignored_scope = nncf.IgnoredScope(
            types=['Multiply', 'Subtract', 'Sigmoid'],  # ignore operations
            names=[
                '/model.22/dfl/conv/Conv',  # in the post-processing subgraph
                '/model.22/Add',
                '/model.22/Add_1',
                '/model.22/Add_2',
                '/model.22/Add_3',
                '/model.22/Add_4',
                '/model.22/Add_5',
                '/model.22/Add_6',
                '/model.22/Add_7',
                '/model.22/Add_8',
                '/model.22/Add_9',
                '/model.22/Add_10'])

        quantization_dataset = create_nncf_dataset(self.args.data)

        quantized_det_model = nncf.quantize(ov_model,
                                            quantization_dataset,
                                            preset=nncf.QuantizationPreset.MIXED,
                                            ignored_scope=ignored_scope)

        ov.serialize(quantized_det_model, f_ov)
        yaml_save(Path(f) / 'metadata.yaml', self.metadata)  # add metadata.yaml
        return f, None

    @try_export
    def export_paddle(self, prefix=colorstr('PaddlePaddle:')):
        """YOLOv8 Paddle export."""
        check_requirements(('paddlepaddle', 'x2paddle'))
        import x2paddle  # noqa
        from x2paddle.convert import pytorch2paddle  # noqa

        LOGGER.info(f'\n{prefix} starting export with X2Paddle {x2paddle.__version__}...')
        f = str(self.file).replace(self.file.suffix, f'_paddle_model{os.sep}')

        pytorch2paddle(module=self.model, save_dir=f, jit_type='trace', input_examples=[self.im])  # export
        yaml_save(Path(f) / 'metadata.yaml', self.metadata)  # add metadata.yaml
        return f, None

    @try_export
    def export_coreml(self, prefix=colorstr('CoreML:')):
        """YOLOv8 CoreML export."""
        check_requirements('coremltools>=6.0')
        import coremltools as ct  # noqa

        LOGGER.info(f'\n{prefix} starting export with coremltools {ct.__version__}...')
        f = self.file.with_suffix('.mlmodel')

        bias = [0.0, 0.0, 0.0]
        scale = 1 / 255
        classifier_config = None
        if self.model.task == 'classify':
            classifier_config = ct.ClassifierConfig(list(self.model.names.values())) if self.args.nms else None
            model = self.model
        elif self.model.task == 'detect':
            model = iOSDetectModel(self.model, self.im) if self.args.nms else self.model
        else:
            # TODO CoreML Segment and Pose model pipelining
            model = self.model

        ts = torch.jit.trace(model.eval(), self.im, strict=False)  # TorchScript model
        ct_model = ct.convert(ts,
                              inputs=[ct.ImageType('image', shape=self.im.shape, scale=scale, bias=bias)],
                              classifier_config=classifier_config)
        bits, mode = (8, 'kmeans_lut') if self.args.int8 else (16, 'linear') if self.args.half else (32, None)
        if bits < 32:
            if 'kmeans' in mode:
                check_requirements('scikit-learn')  # scikit-learn package required for k-means quantization
            ct_model = ct.models.neural_network.quantization_utils.quantize_weights(ct_model, bits, mode)
        if self.args.nms and self.model.task == 'detect':
            ct_model = self._pipeline_coreml(ct_model)

        m = self.metadata  # metadata dict
        ct_model.short_description = m.pop('description')
        ct_model.author = m.pop('author')
        ct_model.license = m.pop('license')
        ct_model.version = m.pop('version')
        ct_model.user_defined_metadata.update({k: str(v) for k, v in m.items()})
        ct_model.save(str(f))
        return f, ct_model

    @try_export
    def export_engine(self, workspace=4, verbose=False, prefix=colorstr('TensorRT:')):
        """YOLOv8 TensorRT export https://developer.nvidia.com/tensorrt."""
        assert self.im.device.type != 'cpu', "export running on CPU but must be on GPU, i.e. use 'device=0'"
        try:
            import tensorrt as trt  # noqa
        except ImportError:
            if LINUX:
                check_requirements('nvidia-tensorrt', cmds='-U --index-url https://pypi.ngc.nvidia.com')
            import tensorrt as trt  # noqa

        check_version(trt.__version__, '7.0.0', hard=True)  # require tensorrt>=8.0.0
        self.args.simplify = True
        f_onnx, _ = self.export_onnx()

        LOGGER.info(f'\n{prefix} starting export with TensorRT {trt.__version__}...')
        assert Path(f_onnx).exists(), f'failed to export ONNX file: {f_onnx}'
        f = self.file.with_suffix('.engine')  # TensorRT engine file
        logger = trt.Logger(trt.Logger.INFO)
        if verbose:
            logger.min_severity = trt.Logger.Severity.VERBOSE

        builder = trt.Builder(logger)
        config = builder.create_builder_config()
        config.max_workspace_size = workspace * 1 << 30
        # config.set_memory_pool_limit(trt.MemoryPoolType.WORKSPACE, workspace << 30)  # fix TRT 8.4 deprecation notice

        flag = (1 << int(trt.NetworkDefinitionCreationFlag.EXPLICIT_BATCH))
        network = builder.create_network(flag)
        parser = trt.OnnxParser(network, logger)
        if not parser.parse_from_file(f_onnx):
            raise RuntimeError(f'failed to load ONNX file: {f_onnx}')

        inputs = [network.get_input(i) for i in range(network.num_inputs)]
        outputs = [network.get_output(i) for i in range(network.num_outputs)]
        for inp in inputs:
            LOGGER.info(f'{prefix} input "{inp.name}" with shape{inp.shape} {inp.dtype}')
        for out in outputs:
            LOGGER.info(f'{prefix} output "{out.name}" with shape{out.shape} {out.dtype}')

        if self.args.dynamic:
            shape = self.im.shape
            if shape[0] <= 1:
                LOGGER.warning(f'{prefix} WARNING ⚠️ --dynamic model requires maximum --batch-size argument')
            profile = builder.create_optimization_profile()
            for inp in inputs:
                profile.set_shape(inp.name, (1, *shape[1:]), (max(1, shape[0] // 2), *shape[1:]), shape)
            config.add_optimization_profile(profile)

        LOGGER.info(
            f'{prefix} building FP{16 if builder.platform_has_fast_fp16 and self.args.half else 32} engine as {f}')
        if builder.platform_has_fast_fp16 and self.args.half:
            config.set_flag(trt.BuilderFlag.FP16)

        # Write file
        with builder.build_engine(network, config) as engine, open(f, 'wb') as t:
            # Metadata
            meta = json.dumps(self.metadata)
            t.write(len(meta).to_bytes(4, byteorder='little', signed=True))
            t.write(meta.encode())
            # Model
            t.write(engine.serialize())

        return f, None

    @try_export
    def export_saved_model(self, prefix=colorstr('TensorFlow SavedModel:')):
        """YOLOv8 TensorFlow SavedModel export."""
        try:
            import tensorflow as tf  # noqa
        except ImportError:
            cuda = torch.cuda.is_available()
            check_requirements(f"tensorflow{'-macos' if MACOS else '-aarch64' if ARM64 else '' if cuda else '-cpu'}")
            import tensorflow as tf  # noqa
        check_requirements(('onnx', 'onnx2tf>=1.7.7', 'sng4onnx>=1.0.1', 'onnxsim>=0.4.17', 'onnx_graphsurgeon>=0.3.26',
                            'tflite_support', 'onnxruntime-gpu' if torch.cuda.is_available() else 'onnxruntime'),
                           cmds='--extra-index-url https://pypi.ngc.nvidia.com')

        LOGGER.info(f'\n{prefix} starting export with tensorflow {tf.__version__}...')
        f = Path(str(self.file).replace(self.file.suffix, '_saved_model'))
        if f.is_dir():
            import shutil
            shutil.rmtree(f)  # delete output folder

        # Export to ONNX
        self.args.simplify = True
        f_onnx, _ = self.export_onnx()

        # Export to TF
        int8 = '-oiqt -qt per-tensor' if self.args.int8 else ''
        cmd = f'onnx2tf -i {f_onnx} -o {f} -nuo --non_verbose {int8}'
        LOGGER.info(f"\n{prefix} running '{cmd.strip()}'")
        subprocess.run(cmd, shell=True)
        yaml_save(f / 'metadata.yaml', self.metadata)  # add metadata.yaml

        # Remove/rename TFLite models
        if self.args.int8:
            for file in f.rglob('*_dynamic_range_quant.tflite'):
                file.rename(file.with_stem(file.stem.replace('_dynamic_range_quant', '_int8')))
            for file in f.rglob('*_integer_quant_with_int16_act.tflite'):
                file.unlink()  # delete extra fp16 activation TFLite files

        # Add TFLite metadata
        for file in f.rglob('*.tflite'):
            f.unlink() if 'quant_with_int16_act.tflite' in str(f) else self._add_tflite_metadata(file)

        # Load saved_model
        keras_model = tf.saved_model.load(f, tags=None, options=None)

        return str(f), keras_model

    @try_export
    def export_pb(self, keras_model, prefix=colorstr('TensorFlow GraphDef:')):
        """YOLOv8 TensorFlow GraphDef *.pb export https://github.com/leimao/Frozen_Graph_TensorFlow."""
        import tensorflow as tf  # noqa
        from tensorflow.python.framework.convert_to_constants import convert_variables_to_constants_v2  # noqa

        LOGGER.info(f'\n{prefix} starting export with tensorflow {tf.__version__}...')
        f = self.file.with_suffix('.pb')

        m = tf.function(lambda x: keras_model(x))  # full model
        m = m.get_concrete_function(tf.TensorSpec(keras_model.inputs[0].shape, keras_model.inputs[0].dtype))
        frozen_func = convert_variables_to_constants_v2(m)
        frozen_func.graph.as_graph_def()
        tf.io.write_graph(graph_or_graph_def=frozen_func.graph, logdir=str(f.parent), name=f.name, as_text=False)
        return f, None

    @try_export
    def export_tflite(self, keras_model, nms, agnostic_nms, prefix=colorstr('TensorFlow Lite:')):
        """YOLOv8 TensorFlow Lite export."""
        import tensorflow as tf  # noqa

        LOGGER.info(f'\n{prefix} starting export with tensorflow {tf.__version__}...')
        saved_model = Path(str(self.file).replace(self.file.suffix, '_saved_model'))
        if self.args.int8:
            f = saved_model / f'{self.file.stem}_int8.tflite'  # fp32 in/out
        elif self.args.half:
            f = saved_model / f'{self.file.stem}_float16.tflite'  # fp32 in/out
        else:
            f = saved_model / f'{self.file.stem}_float32.tflite'
        return str(f), None

    @try_export
    def export_edgetpu(self, tflite_model='', prefix=colorstr('Edge TPU:')):
        """YOLOv8 Edge TPU export https://coral.ai/docs/edgetpu/models-intro/."""
        LOGGER.warning(f'{prefix} WARNING ⚠️ Edge TPU known bug https://github.com/ultralytics/ultralytics/issues/1185')

        cmd = 'edgetpu_compiler --version'
        help_url = 'https://coral.ai/docs/edgetpu/compiler/'
        assert LINUX, f'export only supported on Linux. See {help_url}'
        if subprocess.run(cmd, stdout=subprocess.DEVNULL, stderr=subprocess.DEVNULL, shell=True).returncode != 0:
            LOGGER.info(f'\n{prefix} export requires Edge TPU compiler. Attempting install from {help_url}')
            sudo = subprocess.run('sudo --version >/dev/null', shell=True).returncode == 0  # sudo installed on system
            for c in (
                    'curl https://packages.cloud.google.com/apt/doc/apt-key.gpg | sudo apt-key add -',
                    'echo "deb https://packages.cloud.google.com/apt coral-edgetpu-stable main" | sudo tee /etc/apt/sources.list.d/coral-edgetpu.list',
                    'sudo apt-get update', 'sudo apt-get install edgetpu-compiler'):
                subprocess.run(c if sudo else c.replace('sudo ', ''), shell=True, check=True)
        ver = subprocess.run(cmd, shell=True, capture_output=True, check=True).stdout.decode().split()[-1]

        LOGGER.info(f'\n{prefix} starting export with Edge TPU compiler {ver}...')
        f = str(tflite_model).replace('.tflite', '_edgetpu.tflite')  # Edge TPU model

        cmd = f'edgetpu_compiler -s -d -k 10 --out_dir {Path(f).parent} {tflite_model}'
        LOGGER.info(f"{prefix} running '{cmd}'")
        subprocess.run(cmd.split(), check=True)
        self._add_tflite_metadata(f)
        return f, None

    @try_export
    def export_tfjs(self, prefix=colorstr('TensorFlow.js:')):
        """YOLOv8 TensorFlow.js export."""
        check_requirements('tensorflowjs')
        import tensorflow as tf
        import tensorflowjs as tfjs  # noqa

        LOGGER.info(f'\n{prefix} starting export with tensorflowjs {tfjs.__version__}...')
        f = str(self.file).replace(self.file.suffix, '_web_model')  # js dir
        f_pb = self.file.with_suffix('.pb')  # *.pb path

        gd = tf.Graph().as_graph_def()  # TF GraphDef
        with open(f_pb, 'rb') as file:
            gd.ParseFromString(file.read())
        outputs = ','.join(gd_outputs(gd))
        LOGGER.info(f'\n{prefix} output node names: {outputs}')

        cmd = f'tensorflowjs_converter --input_format=tf_frozen_model --output_node_names={outputs} {f_pb} {f}'
        subprocess.run(cmd.split(), check=True)

        # f_json = Path(f) / 'model.json'  # *.json path
        # with open(f_json, 'w') as j:  # sort JSON Identity_* in ascending order
        #     subst = re.sub(
        #         r'{"outputs": {"Identity.?.?": {"name": "Identity.?.?"}, '
        #         r'"Identity.?.?": {"name": "Identity.?.?"}, '
        #         r'"Identity.?.?": {"name": "Identity.?.?"}, '
        #         r'"Identity.?.?": {"name": "Identity.?.?"}}}',
        #         r'{"outputs": {"Identity": {"name": "Identity"}, '
        #         r'"Identity_1": {"name": "Identity_1"}, '
        #         r'"Identity_2": {"name": "Identity_2"}, '
        #         r'"Identity_3": {"name": "Identity_3"}}}',
        #         f_json.read_text(),
        #     )
        #     j.write(subst)
        yaml_save(Path(f) / 'metadata.yaml', self.metadata)  # add metadata.yaml
        return f, None

    def _add_tflite_metadata(self, file):
        """Add metadata to *.tflite models per https://www.tensorflow.org/lite/models/convert/metadata."""
        from tflite_support import flatbuffers  # noqa
        from tflite_support import metadata as _metadata  # noqa
        from tflite_support import metadata_schema_py_generated as _metadata_fb  # noqa

        # Create model info
        model_meta = _metadata_fb.ModelMetadataT()
        model_meta.name = self.metadata['description']
        model_meta.version = self.metadata['version']
        model_meta.author = self.metadata['author']
        model_meta.license = self.metadata['license']

        # Label file
        tmp_file = Path(file).parent / 'temp_meta.txt'
        with open(tmp_file, 'w') as f:
            f.write(str(self.metadata))

        label_file = _metadata_fb.AssociatedFileT()
        label_file.name = tmp_file.name
        label_file.type = _metadata_fb.AssociatedFileType.TENSOR_AXIS_LABELS

        # Create input info
        input_meta = _metadata_fb.TensorMetadataT()
        input_meta.name = 'image'
        input_meta.description = 'Input image to be detected.'
        input_meta.content = _metadata_fb.ContentT()
        input_meta.content.contentProperties = _metadata_fb.ImagePropertiesT()
        input_meta.content.contentProperties.colorSpace = _metadata_fb.ColorSpaceType.RGB
        input_meta.content.contentPropertiesType = _metadata_fb.ContentProperties.ImageProperties

        # Create output info
        output1 = _metadata_fb.TensorMetadataT()
        output1.name = 'output'
        output1.description = 'Coordinates of detected objects, class labels, and confidence score'
        output1.associatedFiles = [label_file]
        if self.model.task == 'segment':
            output2 = _metadata_fb.TensorMetadataT()
            output2.name = 'output'
            output2.description = 'Mask protos'
            output2.associatedFiles = [label_file]

        # Create subgraph info
        subgraph = _metadata_fb.SubGraphMetadataT()
        subgraph.inputTensorMetadata = [input_meta]
        subgraph.outputTensorMetadata = [output1, output2] if self.model.task == 'segment' else [output1]
        model_meta.subgraphMetadata = [subgraph]

        b = flatbuffers.Builder(0)
        b.Finish(model_meta.Pack(b), _metadata.MetadataPopulator.METADATA_FILE_IDENTIFIER)
        metadata_buf = b.Output()

        populator = _metadata.MetadataPopulator.with_model_file(str(file))
        populator.load_metadata_buffer(metadata_buf)
        populator.load_associated_files([str(tmp_file)])
        populator.populate()
        tmp_file.unlink()

    def _pipeline_coreml(self, model, prefix=colorstr('CoreML Pipeline:')):
        """YOLOv8 CoreML pipeline."""
        import coremltools as ct  # noqa

        LOGGER.info(f'{prefix} starting pipeline with coremltools {ct.__version__}...')
        batch_size, ch, h, w = list(self.im.shape)  # BCHW

        # Output shapes
        spec = model.get_spec()
        out0, out1 = iter(spec.description.output)
        if MACOS:
            from PIL import Image
            img = Image.new('RGB', (w, h))  # img(192 width, 320 height)
            # img = torch.zeros((*opt.img_size, 3)).numpy()  # img size(320,192,3) iDetection
            out = model.predict({'image': img})
            out0_shape = out[out0.name].shape
            out1_shape = out[out1.name].shape
        else:  # linux and windows can not run model.predict(), get sizes from pytorch output y
            out0_shape = self.output_shape[2], self.output_shape[1] - 4  # (3780, 80)
            out1_shape = self.output_shape[2], 4  # (3780, 4)

        # Checks
        names = self.metadata['names']
        nx, ny = spec.description.input[0].type.imageType.width, spec.description.input[0].type.imageType.height
        na, nc = out0_shape
        # na, nc = out0.type.multiArrayType.shape  # number anchors, classes
        assert len(names) == nc, f'{len(names)} names found for nc={nc}'  # check

        # Define output shapes (missing)
        out0.type.multiArrayType.shape[:] = out0_shape  # (3780, 80)
        out1.type.multiArrayType.shape[:] = out1_shape  # (3780, 4)
        # spec.neuralNetwork.preprocessing[0].featureName = '0'

        # Flexible input shapes
        # from coremltools.models.neural_network import flexible_shape_utils
        # s = [] # shapes
        # s.append(flexible_shape_utils.NeuralNetworkImageSize(320, 192))
        # s.append(flexible_shape_utils.NeuralNetworkImageSize(640, 384))  # (height, width)
        # flexible_shape_utils.add_enumerated_image_sizes(spec, feature_name='image', sizes=s)
        # r = flexible_shape_utils.NeuralNetworkImageSizeRange()  # shape ranges
        # r.add_height_range((192, 640))
        # r.add_width_range((192, 640))
        # flexible_shape_utils.update_image_size_range(spec, feature_name='image', size_range=r)

        # Print
        # print(spec.description)

        # Model from spec
        model = ct.models.MLModel(spec)

        # 3. Create NMS protobuf
        nms_spec = ct.proto.Model_pb2.Model()
        nms_spec.specificationVersion = 5
        for i in range(2):
            decoder_output = model._spec.description.output[i].SerializeToString()
            nms_spec.description.input.add()
            nms_spec.description.input[i].ParseFromString(decoder_output)
            nms_spec.description.output.add()
            nms_spec.description.output[i].ParseFromString(decoder_output)

        nms_spec.description.output[0].name = 'confidence'
        nms_spec.description.output[1].name = 'coordinates'

        output_sizes = [nc, 4]
        for i in range(2):
            ma_type = nms_spec.description.output[i].type.multiArrayType
            ma_type.shapeRange.sizeRanges.add()
            ma_type.shapeRange.sizeRanges[0].lowerBound = 0
            ma_type.shapeRange.sizeRanges[0].upperBound = -1
            ma_type.shapeRange.sizeRanges.add()
            ma_type.shapeRange.sizeRanges[1].lowerBound = output_sizes[i]
            ma_type.shapeRange.sizeRanges[1].upperBound = output_sizes[i]
            del ma_type.shape[:]

        nms = nms_spec.nonMaximumSuppression
        nms.confidenceInputFeatureName = out0.name  # 1x507x80
        nms.coordinatesInputFeatureName = out1.name  # 1x507x4
        nms.confidenceOutputFeatureName = 'confidence'
        nms.coordinatesOutputFeatureName = 'coordinates'
        nms.iouThresholdInputFeatureName = 'iouThreshold'
        nms.confidenceThresholdInputFeatureName = 'confidenceThreshold'
        nms.iouThreshold = 0.45
        nms.confidenceThreshold = 0.25
        nms.pickTop.perClass = True
        nms.stringClassLabels.vector.extend(names.values())
        nms_model = ct.models.MLModel(nms_spec)

        # 4. Pipeline models together
        pipeline = ct.models.pipeline.Pipeline(input_features=[('image', ct.models.datatypes.Array(3, ny, nx)),
                                                               ('iouThreshold', ct.models.datatypes.Double()),
                                                               ('confidenceThreshold', ct.models.datatypes.Double())],
                                               output_features=['confidence', 'coordinates'])
        pipeline.add_model(model)
        pipeline.add_model(nms_model)

        # Correct datatypes
        pipeline.spec.description.input[0].ParseFromString(model._spec.description.input[0].SerializeToString())
        pipeline.spec.description.output[0].ParseFromString(nms_model._spec.description.output[0].SerializeToString())
        pipeline.spec.description.output[1].ParseFromString(nms_model._spec.description.output[1].SerializeToString())

        # Update metadata
        pipeline.spec.specificationVersion = 5
        pipeline.spec.description.metadata.userDefined.update({
            'IoU threshold': str(nms.iouThreshold),
            'Confidence threshold': str(nms.confidenceThreshold)})

        # Save the model
        model = ct.models.MLModel(pipeline.spec)
        model.input_description['image'] = 'Input image'
        model.input_description['iouThreshold'] = f'(optional) IOU threshold override (default: {nms.iouThreshold})'
        model.input_description['confidenceThreshold'] = \
            f'(optional) Confidence threshold override (default: {nms.confidenceThreshold})'
        model.output_description['confidence'] = 'Boxes × Class confidence (see user-defined metadata "classes")'
        model.output_description['coordinates'] = 'Boxes × [x, y, width, height] (relative to image size)'
        LOGGER.info(f'{prefix} pipeline success')
        return model

    def add_callback(self, event: str, callback):
        """
        Appends the given callback.
        """
        self.callbacks[event].append(callback)

    def run_callbacks(self, event: str):
        """Execute all callbacks for a given event."""
        for callback in self.callbacks.get(event, []):
            callback(self)


class iOSDetectModel(torch.nn.Module):
    """Wrap an Ultralytics YOLO model for iOS export."""

    def __init__(self, model, im):
        """Initialize the iOSDetectModel class with a YOLO model and example image."""
        super().__init__()
        b, c, h, w = im.shape  # batch, channel, height, width
        self.model = model
        self.nc = len(model.names)  # number of classes
        if w == h:
            self.normalize = 1.0 / w  # scalar
        else:
            self.normalize = torch.tensor([1.0 / w, 1.0 / h, 1.0 / w, 1.0 / h])  # broadcast (slower, smaller)

    def forward(self, x):
        """Normalize predictions of object detection model with input size-dependent factors."""
        xywh, cls = self.model(x)[0].transpose(0, 1).split((4, self.nc), 1)
        return cls, xywh * self.normalize  # confidence (3780, 80), coordinates (3780, 4)


def export(cfg=DEFAULT_CFG):
    """Export a YOLOv model to a specific format."""
    cfg.model = cfg.model or 'yolov8n.yaml'
    cfg.format = cfg.format or 'torchscript'

    from ultralytics import YOLO
    model = YOLO(cfg.model)
    model.export(**vars(cfg))


if __name__ == '__main__':
    """
    CLI:
    yolo mode=export model=yolov8n.yaml format=onnx
    """
    export()<|MERGE_RESOLUTION|>--- conflicted
+++ resolved
@@ -374,12 +374,8 @@
 
         from ultralytics.yolo.data.build import build_dataloader
         from ultralytics.yolo.v8.detect import DetectionValidator
-<<<<<<< HEAD
         from ultralytics.yolo.v8.segment import SegmentationValidator
         
-=======
-
->>>>>>> ad1ea7fe
         def create_nncf_dataset(yaml_path):
 
             def transform_fn(data_item):
@@ -389,15 +385,9 @@
             dataset = yaml_load(yaml_path)
             testset = os.path.join(dataset['path'], dataset['val'])
             val_dataloader = build_dataloader(testset, 1, 0, shuffle=False, rank=-1)
-<<<<<<< HEAD
             validator = DetectionValidator(dataloader=val_dataloader) if self.model.task == 'detect' else SegmentationValidator(dataloader=val_dataloader)
             dataloader = validator.get_dataloader(testset, 1)
             return nncf.Dataset(dataloader, transform_fn)
-=======
-            det_validator = DetectionValidator(dataloader=val_dataloader)
-            det_data_loader = det_validator.get_dataloader(testset, 1)
-            return nncf.Dataset(det_data_loader, transform_fn)
->>>>>>> ad1ea7fe
 
         f = str(self.file).replace(self.file.suffix, f'_openvino_model_int8{os.sep}')
         f_ov = str(Path(f) / self.file.with_suffix('.xml').name)
