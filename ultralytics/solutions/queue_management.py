--- conflicted
+++ resolved
@@ -34,13 +34,6 @@
             view_img (bool, optional): Whether to display the image frames. Defaults to False.
             draw_tracks (bool, optional): Whether to draw tracks of the objects. Defaults to False.
         """
-<<<<<<< HEAD
-        # Mouse events state
-        self.is_drawing = False
-        self.selected_point = None
-
-=======
->>>>>>> 225e6e2b
         # Region & Line Information
         self.reg_pts = reg_pts if reg_pts is not None else [(20, 60), (20, 680), (1120, 680), (1120, 60)]
         self.counting_region = (
