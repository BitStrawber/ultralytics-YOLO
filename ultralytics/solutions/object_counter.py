# Ultralytics YOLO 🚀, AGPL-3.0 license

from collections import defaultdict

import cv2
import copy
from ultralytics.utils.checks import check_imshow, check_requirements
from ultralytics.utils.plotting import Annotator, colors

check_requirements("shapely>=2.0.0")

from shapely.geometry import LineString, Point, Polygon


class ObjectCounter:
    """A class to manage the counting of objects in a real-time video stream based on their tracks."""

    def __init__(self):
        """Initializes the Counter with default values for various tracking and counting parameters."""

        # Mouse events
        self.is_drawing = False
        self.selected_point = None

        # Region & Line Information
        self.reg_pts = [(20, 400), (1260, 400)]
        self.line_dist_thresh = 15
        self.counting_region = None
        self.region_color = (255, 0, 255)
        self.region_thickness = 5

        # Image and annotation Information
        self.im0 = None
        self.tf = None
        self.view_img = False
        self.view_in_counts = True
        self.view_out_counts = True

        self.names = None  # Classes names
        self.annotator = None  # Annotator
        self.window_name = "Ultralytics YOLOv8 Object Counter"

        # Object counting Information
        self.in_counts = 0
        self.out_counts = 0
        self.count_ids = []
        self.class_wise_count = {}
        self.count_txt_thickness = 0
        self.count_txt_color = (255, 255, 255)
        self.line_color = (255, 255, 255)
        self.cls_txtdisplay_gap = 50
        self.fontsize = 0.6

        # individual path counting
        self.incoming = {}
        self.outgoing = {}
        self.two_way = {}
        self.object_dict = {}

        # Tracks info
        self.track_history = defaultdict(list)
        self.track_thickness = 2
        self.draw_tracks = False
        self.track_color = None

        # Check if environment support imshow
        self.env_check = check_imshow(warn=True)

    def set_args(
        self,
        classes_names,
        reg_pts,
        count_reg_color=(255, 0, 255),
        line_thickness=2,
        track_thickness=2,
        view_img=False,
        view_in_counts=True,
        view_out_counts=True,
        draw_tracks=False,
        count_txt_thickness=3,
        count_txt_color=(255, 255, 255),
        fontsize=0.8,
        line_color=(255, 255, 255),
        track_color=None,
        region_thickness=5,
        line_dist_thresh=15,
        cls_txtdisplay_gap=50,
    ):
        """
        Configures the Counter's image, bounding box line thickness, and counting region points.

        Args:
            line_thickness (int): Line thickness for bounding boxes.
            view_img (bool): Flag to control whether to display the video stream.
            view_in_counts (bool): Flag to control whether to display the incounts on video stream.
            view_out_counts (bool): Flag to control whether to display the outcounts on video stream.
            reg_pts (list): Initial list of points defining the counting region.
            classes_names (dict): Classes names
            track_thickness (int): Track thickness
            draw_tracks (Bool): draw tracks
            count_txt_thickness (int): Text thickness for object counting display
            count_txt_color (RGB color): count text color value
            fontsize (float): Text display font size
            line_color (RGB color): count highlighter line color
            count_reg_color (RGB color): Color of object counting region
            track_color (RGB color): color for tracks
            region_thickness (int): Object counting Region thickness
            line_dist_thresh (int): Euclidean Distance threshold for line counter
            cls_txtdisplay_gap (int): Display gap between each class count
        """
        self.tf = line_thickness
        self.view_img = view_img
        self.view_in_counts = view_in_counts
        self.view_out_counts = view_out_counts
        self.track_thickness = track_thickness
        self.draw_tracks = draw_tracks

        # Region and line selection
        if len(reg_pts) == 2:
            print("Line Counter Initiated.")
            self.reg_pts = reg_pts
            self.counting_region = LineString(self.reg_pts)
        elif len(reg_pts) >= 3:
            print("Polygon Counter Initiated.")
            self.reg_pts = reg_pts
            self.counting_region = Polygon(self.reg_pts)
        else:
            print("Invalid Region points provided, region_points must be 2 for lines or >= 3 for polygons.")
            print("Using Line Counter Now")
            self.counting_region = LineString(self.reg_pts)

        self.names = classes_names
        self.track_color = track_color
        self.count_txt_thickness = count_txt_thickness
        self.count_txt_color = count_txt_color
        self.fontsize = fontsize
        self.line_color = line_color
        self.region_color = count_reg_color
        self.region_thickness = region_thickness
        self.line_dist_thresh = line_dist_thresh
        self.cls_txtdisplay_gap = cls_txtdisplay_gap

    def mouse_event_for_region(self, event, x, y, flags, params):
        """
        This function is designed to move region with mouse events in a real-time video stream.

        Args:
            event (int): The type of mouse event (e.g., cv2.EVENT_MOUSEMOVE, cv2.EVENT_LBUTTONDOWN, etc.).
            x (int): The x-coordinate of the mouse pointer.
            y (int): The y-coordinate of the mouse pointer.
            flags (int): Any flags associated with the event (e.g., cv2.EVENT_FLAG_CTRLKEY,
                cv2.EVENT_FLAG_SHIFTKEY, etc.).
            params (dict): Additional parameters you may want to pass to the function.
        """
        if event == cv2.EVENT_LBUTTONDOWN:
            for i, point in enumerate(self.reg_pts):
                if (
                    isinstance(point, (tuple, list))
                    and len(point) >= 2
                    and (abs(x - point[0]) < 10 and abs(y - point[1]) < 10)
                ):
                    self.selected_point = i
                    self.is_drawing = True
                    break

        elif event == cv2.EVENT_MOUSEMOVE:
            if self.is_drawing and self.selected_point is not None:
                self.reg_pts[self.selected_point] = (x, y)
                self.counting_region = Polygon(self.reg_pts)

        elif event == cv2.EVENT_LBUTTONUP:
            self.is_drawing = False
            self.selected_point = None

    def extract_and_process_tracks(self, tracks):
        """Extracts and processes tracks for object counting in a video stream."""

        # Annotator Init and region drawing
        self.annotator = Annotator(self.im0, self.tf, self.names)

        if tracks[0].boxes.id is not None:
            boxes = tracks[0].boxes.xyxy.cpu()
            clss = tracks[0].boxes.cls.cpu().tolist()
            track_ids = tracks[0].boxes.id.int().cpu().tolist()

            # Extract tracks
            for box, track_id, cls in zip(boxes, track_ids, clss):
                # Draw bounding box
                self.annotator.box_label(box, label=f"{self.names[cls]}#{track_id}", color=colors(int(track_id), True))

                # Store class info
                if self.names[cls] not in self.class_wise_count:
                    if len(self.names[cls]) > 5:
                        self.names[cls] = self.names[cls][:5]
                    self.class_wise_count[self.names[cls]] = {"in": 0, "out": 0}

                # Draw Tracks
                track_line = self.track_history[track_id]
                track_line.append((float((box[0] + box[2]) / 2), float((box[1] + box[3]) / 2)))
                if len(track_line) > 30:
                    track_line.pop(0)

                # Draw track trails
                if self.draw_tracks:
                    self.annotator.draw_centroid_and_tracks(
                        track_line,
                        color=self.track_color if self.track_color else colors(int(track_id), True),
                        track_thickness=self.track_thickness,
                    )

                prev_position = self.track_history[track_id][-2] if len(self.track_history[track_id]) > 1 else None

                # Count objects in any polygon
                if len(self.reg_pts) >= 3:
                    is_inside = self.counting_region.contains(Point(track_line[-1]))

                    if prev_position is not None and is_inside and track_id not in self.count_ids:
                        self.count_ids.append(track_id)

<<<<<<< HEAD
                elif len(self.reg_pts) == 2:
                    if prev_position is not None:
                        is_inside = (box[0] - prev_position[0]) * (
                            self.counting_region.centroid.x - prev_position[0]
                        ) > 0
                        current_position = "in" if is_inside else "out"

            # Count objects
            if len(self.reg_pts) == 4:
                if (
                    prev_position is not None
                    and self.counting_region.contains(Point(track_line[-1]))
                    and track_id not in self.counting_list
                ):
                    self.counting_list.append(track_id)
                    if (box[0] - prev_position[0]) * (self.counting_region.centroid.x - prev_position[0]) > 0:
                        self.in_counts += 1

                        # Updates the class' incoming value
                        self.incoming.update({self.names[cls]: self.incoming[self.names[cls]] + 1})
                        self.two_way[self.names[cls]]["in"] += 1

                    else:
                        self.out_counts += 1

                        # Updates the class' outgoing value
                        self.outgoing.update({self.names[cls]: int(self.outgoing[self.names[cls]] + 1)})
                        self.two_way[self.names[cls]]["out"] += 1

            elif len(self.reg_pts) == 2:
                if prev_position is not None:
                    distance = Point(track_line[-1]).distance(self.counting_region)
                    if distance < self.line_dist_thresh and track_id not in self.counting_list:
                        self.counting_list.append(track_id)
                        if (box[0] - prev_position[0]) * (self.counting_region.centroid.x - prev_position[0]) > 0:
                            self.in_counts += 1

                            # Updates the class' incoming value
                            self.incoming.update({self.names[cls]: int(self.incoming[self.names[cls]] + 1)})
                            self.two_way[self.names[cls]]["in"] += 1

                        else:

                        if self.counting_dict[track_id] != current_position and is_inside:
                            self.in_counts += 1
                            self.counting_dict[track_id] = "in"
                        elif self.counting_dict[track_id] != current_position and not is_inside:

                            self.out_counts += 1
                            self.counting_dict[track_id] = "out"
                        else:
                            self.counting_dict[track_id] = current_position
                    else:
                        self.counting_dict[track_id] = None

                            # Updates the class' outgoing value
                            self.outgoing.update({self.names[cls]: int(self.outgoing[self.names[cls]] + 1)})
                            self.two_way[self.names[cls]]["out"] += 1

        incount_label = f"In Count : {self.in_counts}"
        outcount_label = f"OutCount : {self.out_counts}"

        # Display counts based on user choice
        counts_label = None
        if not self.view_in_counts and not self.view_out_counts:
            counts_label = None
        elif not self.view_in_counts:
            counts_label = outcount_label
        elif not self.view_out_counts:
            counts_label = incount_label
        else:
            counts_label = f"{incount_label} {outcount_label}"
=======
                        if (box[0] - prev_position[0]) * (self.counting_region.centroid.x - prev_position[0]) > 0:
                            self.in_counts += 1
                            self.class_wise_count[self.names[cls]]["in"] += 1
                        else:
                            self.out_counts += 1
                            self.class_wise_count[self.names[cls]]["out"] += 1
>>>>>>> 207bba10

                # Count objects using line
                elif len(self.reg_pts) == 2:
                    is_inside = (box[0] - prev_position[0]) * (self.counting_region.centroid.x - prev_position[0]) > 0

                    if prev_position is not None and is_inside and track_id not in self.count_ids:
                        distance = Point(track_line[-1]).distance(self.counting_region)

                        if distance < self.line_dist_thresh and track_id not in self.count_ids:
                            self.count_ids.append(track_id)

                            if (box[0] - prev_position[0]) * (self.counting_region.centroid.x - prev_position[0]) > 0:
                                self.in_counts += 1
                                self.class_wise_count[self.names[cls]]["in"] += 1
                            else:
                                self.out_counts += 1
                                self.class_wise_count[self.names[cls]]["out"] += 1

        label = "Ultralytics Analytics \t"

        for key, value in self.class_wise_count.items():
            if value["in"] != 0 or value["out"] != 0:
                if not self.view_in_counts and not self.view_out_counts:
                    label = None
                elif not self.view_in_counts:
                    label += f"{str.capitalize(key)}: IN {value['in']} \t"
                elif not self.view_out_counts:
                    label += f"{str.capitalize(key)}: OUT {value['out']} \t"
                else:
                    label += f"{str.capitalize(key)}: IN {value['in']} OUT {value['out']} \t"

        label = label.rstrip()
        label = label.split("\t")

        if label is not None:
            self.annotator.display_counts(
                counts=label,
                tf=self.count_txt_thickness,
                fontScale=self.fontsize,
                txt_color=self.count_txt_color,
                line_color=self.line_color,
                classwise_txtgap=self.cls_txtdisplay_gap,
            )

    """ Returns the values of the corresponding object"""

    def get_incoming(self):
        """
        Function that returns dictionary of incoming objects  per class.

        Args:
            None

        Returns:
            (dict) : dictionary of incoming objects  per class

        Examples:
            >> self.incoming = {'car': 2, 'book': 0}
        """

        return self.incoming

    def get_outgoing(self):
        """
        Function that returns dictionary of outgoing objects  per class.

        Args:
            None
        Returns:
            (dict) : dictionary of outgoing objects  per class

        Examples:
            >> self.outgoing = {'car': 2, 'book': 0}
        """
        return self.outgoing

    def get_in_counts(self):
        """
        Function that returns total count of incoming objects.

        Args:
            None
        Returns:
            (int) : total count of incoming objects

        Examples:
            >> self.in_counts = 14
        """
        return self.in_counts

    def get_out_counts(self):
        """
        Function that returns count of outgoing objects.

        Args:
            None
        Returns:
            (int) : outgoing count

        Examples:
            >> self.out_counts = 14
        """
        return self.out_counts

    def get_two_way(self):
        """
        Function that returns dictionary of objects  per class and corresponding incoming and outgoing counts.

        Args:
            None
        Returns:
            (dict) : dictionary of objects  per class and corresponding incoming and outgoing counts

        Examples:
            >> self.two_way ={'car': {'out': 3, 'in': 2}, 'book': {'out': 0, 'in': 0}}
        """
        return self.two_way

    def display_frames(self):
        """Display frame."""
        if self.env_check:
            self.annotator.draw_region(reg_pts=self.reg_pts, color=self.region_color, thickness=self.region_thickness)
            cv2.namedWindow(self.window_name)
            if len(self.reg_pts) == 4:  # only add mouse event If user drawn region
                cv2.setMouseCallback(self.window_name, self.mouse_event_for_region, {"region_points": self.reg_pts})
            cv2.imshow(self.window_name, self.im0)
            # Break Window
            if cv2.waitKey(1) & 0xFF == ord("q"):
                return

    def start_counting(self, im0, tracks):
        """
        Main function to start the object counting process.

        Args:
            im0 (ndarray): Current frame from the video stream.
            tracks (list): List of tracks obtained from the object tracking process.
        """

        self.im0 = im0  # store image
        self.extract_and_process_tracks(tracks)  # draw region even if no objects

        if self.view_img:
            self.display_frames()
        return self.im0

    def inherit_dictionary(self, object_dict):
        """
        The function inherit_dictionary initializes the dictionaries Incoming list, outgoing list, and two-way(both
        incoming and outgoing) list.

        Args:
            object_dict (dict): dictionary of objects and their corresponding starting count


        Examples:
            object_dict : {'person': 0, 'cell phone': 0} --> argument
            Output of function-->
            self.two_way = {'person': {'out': 0, 'in': 0}, 'cell phone': {'out': 0, 'in': 0}}
            self.incoming=self.outgoing= {'person': 0, 'cell phone': 0}
        """
        self.object_dict = object_dict
        for row, kind in enumerate(list(self.object_dict.keys())):
            self.two_way[kind] = {"out": 0, "in": 0}
        self.outgoing = copy.deepcopy(self.object_dict)
        self.incoming = copy.deepcopy(self.object_dict)


if __name__ == "__main__":
    ObjectCounter()<|MERGE_RESOLUTION|>--- conflicted
+++ resolved
@@ -217,7 +217,7 @@
                     if prev_position is not None and is_inside and track_id not in self.count_ids:
                         self.count_ids.append(track_id)
 
-<<<<<<< HEAD
+
                 elif len(self.reg_pts) == 2:
                     if prev_position is not None:
                         is_inside = (box[0] - prev_position[0]) * (
@@ -290,14 +290,7 @@
             counts_label = incount_label
         else:
             counts_label = f"{incount_label} {outcount_label}"
-=======
-                        if (box[0] - prev_position[0]) * (self.counting_region.centroid.x - prev_position[0]) > 0:
-                            self.in_counts += 1
-                            self.class_wise_count[self.names[cls]]["in"] += 1
-                        else:
-                            self.out_counts += 1
-                            self.class_wise_count[self.names[cls]]["out"] += 1
->>>>>>> 207bba10
+
 
                 # Count objects using line
                 elif len(self.reg_pts) == 2:
