--- conflicted
+++ resolved
@@ -18,21 +18,12 @@
       - name: Run Ultralytics Formatting
         uses: ultralytics/actions@main
         with:
-<<<<<<< HEAD
-          token: ${{ secrets.GITHUB_TOKEN }} # automatically generated
-          python: true
-          markdown: true
-          prettier: false # FYI: prettier has known issues with mkdocs! (https://github.com/prettier/prettier/issues/12985)
-          spelling: true
-          links: false
-=======
           token: ${{ secrets.GITHUB_TOKEN }} # automatically generated, do not modify
           python: true # format Python code and docstrings
           markdown: true # format Markdown and YAML
+          prettier: false # FYI: prettier has known issues with mkdocs! (https://github.com/prettier/prettier/issues/12985)
           spelling: true # check spelling
           links: false # check broken links
           summary: true # print PR summary with GPT4 (requires 'openai_api_key' or 'openai_azure_api_key' and 'openai_azure_endpoint')
           openai_azure_api_key: ${{ secrets.OPENAI_AZURE_API_KEY }}
-          openai_azure_endpoint: ${{ secrets.OPENAI_AZURE_ENDPOINT }}
-          # openai_api_key: ${{ secrets.OPENAI_API_KEY }}
->>>>>>> 6535bcde
+          openai_azure_endpoint: ${{ secrets.OPENAI_AZURE_ENDPOINT }}