# Ultralytics YOLO 🚀, AGPL-3.0 license
# YOLO Continuous Integration (CI) GitHub Actions tests

name: Ultralytics CI

on:
  push:
    branches: [main]
    paths-ignore:
      - "docs/**"
      - "mkdocs.yml"
  pull_request:
    branches: [main]
    paths-ignore:
      - "docs/**"
  schedule:
    - cron: "0 0 * * *" # runs at 00:00 UTC every day
  workflow_dispatch:
    inputs:
      hub:
        description: "Run HUB"
        default: false
        type: boolean
      benchmarks:
        description: "Run Benchmarks"
        default: false
        type: boolean
      tests:
        description: "Run Tests"
        default: false
        type: boolean
      gpu:
        description: "Run GPU"
        default: false
        type: boolean
      conda:
        description: "Run Conda"
        default: false
        type: boolean

jobs:
  HUB:
    if: github.repository == 'ultralytics/ultralytics' && (github.event_name == 'schedule' || github.event_name == 'push' || (github.event_name == 'workflow_dispatch' && github.event.inputs.hub == 'true'))
    runs-on: ${{ matrix.os }}
    strategy:
      fail-fast: false
      matrix:
        os: [ubuntu-latest]
        python-version: ["3.11"]
    steps:
      - uses: actions/checkout@v4
      - uses: actions/setup-python@v5
        with:
          python-version: ${{ matrix.python-version }}
          cache: "pip" # caching pip dependencies
      - name: Install requirements
        shell: bash # for Windows compatibility
        run: |
          python -m pip install --upgrade pip wheel
          pip install -e . --extra-index-url https://download.pytorch.org/whl/cpu
      - name: Check environment
        run: |
          yolo checks
          pip list
      - name: Test HUB training
        shell: python
        env:
          API_KEY: ${{ secrets.ULTRALYTICS_HUB_API_KEY }}
          MODEL_ID: ${{ secrets.ULTRALYTICS_HUB_MODEL_ID }}
        run: |
          import os
          from ultralytics import YOLO, hub
          api_key, model_id = os.environ['API_KEY'], os.environ['MODEL_ID']
          hub.login(api_key)
          hub.reset_model(model_id)
          model = YOLO('https://hub.ultralytics.com/models/' + model_id)
          model.train()
      - name: Test HUB inference API
        shell: python
        env:
          API_KEY: ${{ secrets.ULTRALYTICS_HUB_API_KEY }}
          MODEL_ID: ${{ secrets.ULTRALYTICS_HUB_MODEL_ID }}
        run: |
          import os
          import requests
          import json
          api_key, model_id = os.environ['API_KEY'], os.environ['MODEL_ID']
          url = f"https://api.ultralytics.com/v1/predict/{model_id}"
          headers = {"x-api-key": api_key}
          data = {"size": 320, "confidence": 0.25, "iou": 0.45}
          with open("ultralytics/assets/zidane.jpg", "rb") as f:
              response = requests.post(url, headers=headers, data=data, files={"image": f})
          assert response.status_code == 200, f'Status code {response.status_code}, Reason {response.reason}'
          print(json.dumps(response.json(), indent=2))

  Benchmarks:
    if: github.event_name != 'workflow_dispatch' || github.event.inputs.benchmarks == 'true'
    runs-on: ${{ matrix.os }}
    strategy:
      fail-fast: false
      matrix:
        os: [ubuntu-latest, macos-14]
        python-version: ["3.11"]
        model: [yolov8n]
        include:
          - os: rpi5-bookworm
            model: yolov8n
    steps:
      - uses: actions/checkout@v4
      - name: Setup Python
        if: matrix.os != 'rpi5-bookworm' # no Python support for Debian running on Raspberry Pi https://github.com/actions/setup-python/issues/401#issuecomment-1150563156  
        uses: actions/setup-python@v5
        with:
          python-version: ${{ matrix.python-version }}
          cache: "pip" # caching pip dependencies
      - name: Activate Python Virtual Environment for ARM64
        if: matrix.os == 'rpi5-bookworm'
        run: |
          python3.11 -m venv env
          source env/bin/activate
          echo PATH=$PATH >> $GITHUB_ENV
      - name: Install requirements
        shell: bash # for Windows compatibility
        run: |
          python -m pip install --upgrade pip wheel
          pip install -e ".[export]" "coverage[toml]" --extra-index-url https://download.pytorch.org/whl/cpu
          # yolo export format=tflite imgsz=32 || true
      - name: Check environment
        run: |
          yolo checks
          pip list
      - name: Benchmark YOLOWorld DetectionModel
        shell: bash
        run: coverage run -a --source=ultralytics -m ultralytics.cfg.__init__ benchmark model='path with spaces/yolov8s-worldv2.pt' imgsz=160 verbose=0.318
      - name: Benchmark SegmentationModel
        shell: bash
        run: coverage run -a --source=ultralytics -m ultralytics.cfg.__init__ benchmark model='path with spaces/${{ matrix.model }}-seg.pt' imgsz=160 verbose=0.267
      - name: Benchmark ClassificationModel
        shell: bash
        run: coverage run -a --source=ultralytics -m ultralytics.cfg.__init__ benchmark model='path with spaces/${{ matrix.model }}-cls.pt' imgsz=160 verbose=0.166
      - name: Benchmark PoseModel
        shell: bash
        run: coverage run -a --source=ultralytics -m ultralytics.cfg.__init__ benchmark model='path with spaces/${{ matrix.model }}-pose.pt' imgsz=160 verbose=0.179
      - name: Benchmark OBBModel
        shell: bash
        run: coverage run -a --source=ultralytics -m ultralytics.cfg.__init__ benchmark model='path with spaces/${{ matrix.model }}-obb.pt' imgsz=160 verbose=0.472
      - name: Merge Coverage Reports
        run: |
          coverage xml -o coverage-benchmarks.xml
      - name: Upload Coverage Reports to CodeCov
        if: github.repository == 'ultralytics/ultralytics'
        uses: codecov/codecov-action@v4
        with:
          flags: Benchmarks
        env:
          CODECOV_TOKEN: ${{ secrets.CODECOV_TOKEN }}
      - name: Benchmark Summary
        run: |
          cat benchmarks.log
          echo "$(cat benchmarks.log)" >> $GITHUB_STEP_SUMMARY

  Tests:
    if: github.event_name != 'workflow_dispatch' || github.event.inputs.tests == 'true'
    timeout-minutes: 60
    runs-on: ${{ matrix.os }}
    strategy:
      fail-fast: false
      matrix:
        os: [ubuntu-latest, macos-14]
        python-version: ["3.11"]
        torch: [latest]
        include:
          - os: ubuntu-latest
            python-version: "3.8" # torch 1.8.0 requires python >=3.6, <=3.8
            torch: "1.8.0" # min torch version CI https://pypi.org/project/torchvision/
          - os: rpi5-bookworm
            torch: latest
    steps:
      - uses: actions/checkout@v4
      - name: Setup Python
        if: matrix.os != 'rpi5-bookworm' # no Python support for Debian running on Raspberry Pi https://github.com/actions/setup-python/issues/401#issuecomment-1150563156  
        uses: actions/setup-python@v5
        with:
          python-version: ${{ matrix.python-version }}
          cache: "pip" # caching pip dependencies
      - name: Activate Python Virtual Environment for ARM64
        if: matrix.os == 'rpi5-bookworm'
        run: |
          python3.11 -m venv env
          source env/bin/activate
          echo PATH=$PATH >> $GITHUB_ENV
      - name: Install requirements
        shell: bash # for Windows compatibility
        run: |
          # CoreML must be installed before export due to protobuf error from AutoInstall
          python -m pip install --upgrade pip wheel
          torch=""
          if [ "${{ matrix.torch }}" == "1.8.0" ]; then
              torch="torch==1.8.0 torchvision==0.9.0"
          fi
          pip install -e ".[export]" $torch pytest-cov "coremltools>=7.0; platform_system != 'Windows' and python_version <= '3.11'" --extra-index-url https://download.pytorch.org/whl/cpu
      - name: Check environment
        run: |
          yolo checks
          pip list
      - name: Pytest tests
        shell: bash # for Windows compatibility
        run: |
          slow=""
<<<<<<< HEAD
          if [[ "${{ matrix.os }}" != "rpi5-bookworm" ]] && ([[ "${{ github.event_name }}" == "schedule" ]] || [[ "${{ github.event_name }}" == "workflow_dispatch" ]]); then
              pip install mlflow pycocotools 'ray[tune]'
=======
          if [[ "${{ github.event_name }}" == "schedule" ]] || [[ "${{ github.event_name }}" == "workflow_dispatch" ]]; then
              # WARNING bug in ray>=2.10.0
              pip install mlflow pycocotools "ray[tune]<=2.9.3"
>>>>>>> 6a2fddfb
              slow="--slow"
          fi
          pytest $slow --cov=ultralytics/ --cov-report xml tests/
      - name: Upload Coverage Reports to CodeCov
        if: github.repository == 'ultralytics/ultralytics' # && matrix.os == 'ubuntu-latest' && matrix.python-version == '3.11'
        uses: codecov/codecov-action@v4
        with:
          flags: Tests
        env:
          CODECOV_TOKEN: ${{ secrets.CODECOV_TOKEN }}

  GPU:
    if: github.repository == 'ultralytics/ultralytics' && (github.event_name != 'workflow_dispatch' || github.event.inputs.gpu == 'true')
    timeout-minutes: 60
    runs-on: gpu-latest
    steps:
      - uses: actions/checkout@v4
      - name: Install requirements
        run: pip install -e .
      - name: Check environment
        run: |
          yolo checks
          pip list
      - name: Pytest tests
        run: pytest --cov=ultralytics/ --cov-report xml tests/test_cuda.py
      - name: Upload Coverage Reports to CodeCov
        uses: codecov/codecov-action@v4
        with:
          flags: GPU
        env:
          CODECOV_TOKEN: ${{ secrets.CODECOV_TOKEN }}

  Conda:
    if: github.repository == 'ultralytics/ultralytics' && (github.event_name == 'schedule' || github.event.inputs.conda == 'true')
    runs-on: ${{ matrix.os }}
    strategy:
      fail-fast: false
      matrix:
        os: [ubuntu-latest]
        python-version: ["3.11"]
    defaults:
      run:
        shell: bash -el {0}
    steps:
      - uses: conda-incubator/setup-miniconda@v3
        with:
          python-version: ${{ matrix.python-version }}
          mamba-version: "*"
          channels: conda-forge,defaults
          channel-priority: true
          activate-environment: anaconda-client-env
      - name: Install Linux packages
        run: |
          # Fix cv2 ImportError: 'libEGL.so.1: cannot open shared object file: No such file or directory'
          sudo apt-get update
          sudo apt-get install -y libegl1 libopengl0
      - name: Install Libmamba
        run: |
          conda config --set solver libmamba
      - name: Install Ultralytics package from conda-forge
        run: |
          conda install -c pytorch -c conda-forge pytorch torchvision ultralytics openvino
      - name: Install pip packages
        run: |
          # CoreML must be installed before export due to protobuf error from AutoInstall
          pip install pytest "coremltools>=7.0; platform_system != 'Windows' and python_version <= '3.11'"
      - name: Check environment
        run: |
          conda list
      - name: Test CLI
        run: |
          yolo predict model=yolov8n.pt imgsz=320
          yolo train model=yolov8n.pt data=coco8.yaml epochs=1 imgsz=32
          yolo val model=yolov8n.pt data=coco8.yaml imgsz=32
          yolo export model=yolov8n.pt format=torchscript imgsz=160
      - name: Test Python
        run: |
          python -c "
          from ultralytics import YOLO
          model = YOLO('yolov8n.pt')
          results = model.train(data='coco8.yaml', epochs=3, imgsz=160)
          results = model.val(imgsz=160)
          results = model.predict(imgsz=160)
          results = model.export(format='onnx', imgsz=160)
          "
      - name: PyTest
        run: |
          git clone https://github.com/ultralytics/ultralytics
          pytest ultralytics/tests

  Summary:
    runs-on: ubuntu-latest
    needs: [HUB, Benchmarks, Tests, GPU, Conda] # Add job names that you want to check for failure
    if: always() # This ensures the job runs even if previous jobs fail
    steps:
      - name: Check for failure and notify
        if: (needs.HUB.result == 'failure' || needs.Benchmarks.result == 'failure' || needs.Tests.result == 'failure' || needs.GPU.result == 'failure' || needs.Conda.result == 'failure') && github.repository == 'ultralytics/ultralytics' && (github.event_name == 'schedule' || github.event_name == 'push')
        uses: slackapi/slack-github-action@v1.25.0
        with:
          payload: |
            {"text": "<!channel> GitHub Actions error for ${{ github.workflow }} ❌\n\n\n*Repository:* https://github.com/${{ github.repository }}\n*Action:* https://github.com/${{ github.repository }}/actions/runs/${{ github.run_id }}\n*Author:* ${{ github.actor }}\n*Event:* ${{ github.event_name }}\n"}
        env:
          SLACK_WEBHOOK_URL: ${{ secrets.SLACK_WEBHOOK_URL_YOLO }}<|MERGE_RESOLUTION|>--- conflicted
+++ resolved
@@ -207,14 +207,9 @@
         shell: bash # for Windows compatibility
         run: |
           slow=""
-<<<<<<< HEAD
           if [[ "${{ matrix.os }}" != "rpi5-bookworm" ]] && ([[ "${{ github.event_name }}" == "schedule" ]] || [[ "${{ github.event_name }}" == "workflow_dispatch" ]]); then
-              pip install mlflow pycocotools 'ray[tune]'
-=======
-          if [[ "${{ github.event_name }}" == "schedule" ]] || [[ "${{ github.event_name }}" == "workflow_dispatch" ]]; then
               # WARNING bug in ray>=2.10.0
               pip install mlflow pycocotools "ray[tune]<=2.9.3"
->>>>>>> 6a2fddfb
               slow="--slow"
           fi
           pytest $slow --cov=ultralytics/ --cov-report xml tests/
